--- conflicted
+++ resolved
@@ -69,11 +69,7 @@
   /**
    * A list of components that this service can embed
    */
-<<<<<<< HEAD
   private static components: (typeof Report | typeof Tile | typeof Dashboard)[] = [
-=======
-   private static components: (typeof Report | typeof Tile | typeof Dashboard)[] = [
->>>>>>> 8104c39d
     Tile,
     Report,
     Dashboard
@@ -174,10 +170,6 @@
     let powerBiElement = <IPowerBiElement>element;
     const component = new Create(this, powerBiElement, config);
     powerBiElement.powerBiEmbed = component;
-<<<<<<< HEAD
-
-=======
->>>>>>> 8104c39d
     this.addOrOverwriteEmbed(component, element);
 
     return component;
@@ -273,11 +265,7 @@
       /**
        * When loading report after create we want to use existing Iframe to optimize load period
        */
-<<<<<<< HEAD
-      if (config.type === "report" && component.config.type === "create") {
-=======
       if(config.type === "report" && component.config.type === "create") {
->>>>>>> 8104c39d
         const report = new Report(this, element, config, element.powerBiEmbed.iframe);
         report.load(<embed.IInternalEmbedConfiguration>config);
         element.powerBiEmbed = report;
@@ -334,11 +322,7 @@
 
   addOrOverwriteEmbed(component: embed.Embed, element: HTMLElement): void {
     // remove embeds over the same div element.
-<<<<<<< HEAD
-    this.embeds = this.embeds.filter(function (embed) {
-=======
     this.embeds = this.embeds.filter(function(embed) {
->>>>>>> 8104c39d
       return embed.element.id !== element.id;
     });
 
@@ -365,20 +349,12 @@
     /** Removes the iframe from the element. */
     const iframe = element.querySelector('iframe');
     if (iframe) {
-<<<<<<< HEAD
-      if (iframe.remove !== undefined) {
+      if(iframe.remove !== undefined) {
         iframe.remove();
-      } else {
-        // workaround for IE: Unhandled rejection TypeError: object doesn't support property or method 'remove'
-        iframe.parentElement.removeChild(iframe);
-=======
-      if(iframe.remove !== undefined) {
-          iframe.remove();
-	  }
+      }
       else {
           /** Workaround for IE: unhandled rejection TypeError: object doesn't support propert or method 'remove' */
           iframe.parentElement.removeChild(iframe);
->>>>>>> 8104c39d
       }
     }
   }
