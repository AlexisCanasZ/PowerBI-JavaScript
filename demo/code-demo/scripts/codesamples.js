/*
    This file contains the code samples which will appear live in the web-page.
    Each sample method name starts with _Report_ or _Page or _Embed depends on which section it appears.
    Please keep this.
*/

// ---- Embed Code ----------------------------------------------------

function _Embed_BasicEmbed() {
    // Read embed application token from textbox
    var txtAccessToken = $('#txtAccessToken').val();

    // Read embed URL from textbox
    var txtEmbedUrl = $('#txtReportEmbed').val();

    // Read report Id from textbox
    var txtEmbedReportId = $('#txtEmbedReportId').val();

    // Get models. models contains enums that can be used.
    var models = window['powerbi-client'].models;

    // We give All permissions to demonstrate switching between View and Edit mode and saving report.
    var permissions = models.Permissions.All;

<<<<<<< HEAD
    // Embed configuration used to describe the what and how to embed.
    // This object is used when calling powerbi.embed.
    // This also includes settings and options such as filters.
    // You can find more information at https://github.com/Microsoft/PowerBI-JavaScript/wiki/Embed-Configuration-Details.
    var config= {
        type: 'report',
        accessToken: txtAccessToken,
        embedUrl: txtEmbedUrl,
        id: txtEmbedReportId,
        permissions: permissions,
        settings: {
            filterPaneEnabled: true,
            navContentPaneEnabled: true
        }
    };

    // Get a reference to the embedded report HTML element
    var reportContainer = $('#reportContainer')[0];

    // Embed the report and display it within the div container.
    var report = powerbi.embed(reportContainer, config);

    // Report.off removes a given event handler if it exists.
    report.off("loaded");

    // Report.on will add an event handler which prints to Log window.
    report.on("loaded", function() {
        Log.logText("Loaded");
    });

    report.on("error", function(event) {
        Log.log(event.detail);
        
        report.off("error");
    });

    report.off("saved");
    report.on("saved", function(event) {
        Log.log(event.detail);
        if(event.detail.saveAs) {
            Log.logText('In order to interact with the new report, create a new token and load the new report');
         }
     });
}

function _Mock_Embed_BasicEmbed(isEdit) {
    // Read embed application token from textbox
    var txtAccessToken = $('#txtAccessToken').val();

    // Read embed URL from textbox
    var txtEmbedUrl = $('#txtReportEmbed').val();

    // Read report Id from textbox
    var txtEmbedReportId = $('#txtEmbedReportId').val();

    // Get models. models contains enums that can be used.
    var models = window['powerbi-client'].models;
    var permissions = models.Permissions.Copy | models.Permissions.Read;
    var viewMode = isEdit ? models.ViewMode.Edit : models.ViewMode.View;

    // Embed configuration used to describe the what and how to embed.
    // This object is used when calling powerbi.embed.
    // This also includes settings and options such as filters.
    // You can find more information at https://github.com/Microsoft/PowerBI-JavaScript/wiki/Embed-Configuration-Details.
    var config= {
        type: 'report',
        accessToken: txtAccessToken,
        embedUrl: txtEmbedUrl,
        id: txtEmbedReportId,
        permissions: permissions,
        viewMode: viewMode,
        settings: {
            filterPaneEnabled: true,
            navContentPaneEnabled: true,
            useCustomSaveAsDialog: true
        }
    };

    // Get a reference to the embedded report HTML element
    var reportContainer = $('#reportContainer')[0];

    // Embed the report and display it within the div container.
    var report = powerbi.embed(reportContainer, config);

    // Report.off removes a given event handler if it exists.
    report.off("loaded");

    // Report.on will add an event handler which prints to Log window.
    report.on("loaded", function() {
        Log.logText("Loaded");
    });

    report.on("saveAsTriggered", function() {
        Log.logText("Cannot save sample report");
    });

    report.off("error");
    report.on("error", function(event) {
        Log.log(event.detail);
    });

    report.off("saved");
    report.on("saved", function(event) {
        Log.log(event.detail);
        if(event.detail.saveAs) {
          Log.logText('In order to interact with the new report, create a new token and load the new report');
        }
    });
}

function _Mock_Embed_BasicEmbed_EditMode() {
    _Mock_Embed_BasicEmbed(true);
}

function _Mock_Embed_BasicEmbed_ViewMode() {
    _Mock_Embed_BasicEmbed(false);
}

function _Embed_BasicEmbed_EditMode() {
    // Read embed application token from textbox
    var txtAccessToken = $('#txtAccessToken').val();

    // Read embed URL from textbox
    var txtEmbedUrl = $('#txtReportEmbed').val();

    // Read report Id from textbox
    var txtEmbedReportId = $('#txtEmbedReportId').val();

    // Get models. models contains enums that can be used.
    var models = window['powerbi-client'].models;

=======
>>>>>>> 8104c39d
    // Embed configuration used to describe the what and how to embed.
    // This object is used when calling powerbi.embed.
    // This also includes settings and options such as filters.
    // You can find more information at https://github.com/Microsoft/PowerBI-JavaScript/wiki/Embed-Configuration-Details.
    var config= {
        type: 'report',
        accessToken: txtAccessToken,
        embedUrl: txtEmbedUrl,
        id: txtEmbedReportId,
<<<<<<< HEAD
        permissions: models.Permissions.All /*gives maximum permissions*/,
        viewMode: models.ViewMode.Edit,
=======
        permissions: permissions,
>>>>>>> 8104c39d
        settings: {
            filterPaneEnabled: true,
            navContentPaneEnabled: true
        }
    };

    // Get a reference to the embedded report HTML element
    var reportContainer = $('#reportContainer')[0];

    // Embed the report and display it within the div container.
    var report = powerbi.embed(reportContainer, config);

    // Report.off removes a given event handler if it exists.
    report.off("loaded");

    // Report.on will add an event handler which prints to Log window.
    report.on("loaded", function() {
        Log.logText("Loaded");
    });

<<<<<<< HEAD
=======
    report.on("error", function(event) {
        Log.log(event.detail);
        
        report.off("error");
    });

    report.off("saved");
    report.on("saved", function(event) {
        Log.log(event.detail);
        if(event.detail.saveAs) {
            Log.logText('In order to interact with the new report, create a new token and load the new report');
         }
     });
}

function _Mock_Embed_BasicEmbed(isEdit) {
    // Read embed application token from textbox
    var txtAccessToken = $('#txtAccessToken').val();

    // Read embed URL from textbox
    var txtEmbedUrl = $('#txtReportEmbed').val();

    // Read report Id from textbox
    var txtEmbedReportId = $('#txtEmbedReportId').val();

    // Get models. models contains enums that can be used.
    var models = window['powerbi-client'].models;
    var permissions = models.Permissions.Copy | models.Permissions.Read;
    var viewMode = isEdit ? models.ViewMode.Edit : models.ViewMode.View;

    // Embed configuration used to describe the what and how to embed.
    // This object is used when calling powerbi.embed.
    // This also includes settings and options such as filters.
    // You can find more information at https://github.com/Microsoft/PowerBI-JavaScript/wiki/Embed-Configuration-Details.
    var config= {
        type: 'report',
        accessToken: txtAccessToken,
        embedUrl: txtEmbedUrl,
        id: txtEmbedReportId,
        permissions: permissions,
        viewMode: viewMode,
        settings: {
            filterPaneEnabled: true,
            navContentPaneEnabled: true,
            useCustomSaveAsDialog: true
        }
    };

    // Get a reference to the embedded report HTML element
    var reportContainer = $('#reportContainer')[0];

    // Embed the report and display it within the div container.
    var report = powerbi.embed(reportContainer, config);

    // Report.off removes a given event handler if it exists.
    report.off("loaded");

    // Report.on will add an event handler which prints to Log window.
    report.on("loaded", function() {
        Log.logText("Loaded");
    });

    report.on("saveAsTriggered", function() {
        Log.logText("Cannot save sample report");
    });

    report.off("error");
    report.on("error", function(event) {
        Log.log(event.detail);
    });

    report.off("saved");
    report.on("saved", function(event) {
        Log.log(event.detail);
        if(event.detail.saveAs) {
          Log.logText('In order to interact with the new report, create a new token and load the new report');
        }
    });
}

function _Mock_Embed_BasicEmbed_EditMode() {
    _Mock_Embed_BasicEmbed(true);
}

function _Mock_Embed_BasicEmbed_ViewMode() {
    _Mock_Embed_BasicEmbed(false);
}

function _Embed_BasicEmbed_EditMode() {
    // Read embed application token from textbox
    var txtAccessToken = $('#txtAccessToken').val();

    // Read embed URL from textbox
    var txtEmbedUrl = $('#txtReportEmbed').val();

    // Read report Id from textbox
    var txtEmbedReportId = $('#txtEmbedReportId').val();

    // Get models. models contains enums that can be used.
    var models = window['powerbi-client'].models;

    // Embed configuration used to describe the what and how to embed.
    // This object is used when calling powerbi.embed.
    // This also includes settings and options such as filters.
    // You can find more information at https://github.com/Microsoft/PowerBI-JavaScript/wiki/Embed-Configuration-Details.
    var config= {
        type: 'report',
        accessToken: txtAccessToken,
        embedUrl: txtEmbedUrl,
        id: txtEmbedReportId,
        permissions: models.Permissions.All /*gives maximum permissions*/,
        viewMode: models.ViewMode.Edit,
        settings: {
            filterPaneEnabled: true,
            navContentPaneEnabled: true
        }
    };

    // Get a reference to the embedded report HTML element
    var reportContainer = $('#reportContainer')[0];

    // Embed the report and display it within the div container.
    var report = powerbi.embed(reportContainer, config);

    // Report.off removes a given event handler if it exists.
    report.off("loaded");

    // Report.on will add an event handler which prints to Log window.
    report.on("loaded", function() {
        Log.logText("Loaded");
    });

>>>>>>> 8104c39d
    report.off("error");
    report.on("error", function(event) {
        Log.log(event.detail);
    });

    report.off("saved");
    report.on("saved", function(event) {
        Log.log(event.detail);
        if(event.detail.saveAs) {
          Log.logText('In order to interact with the new report, create a new token and load the new report');
        }
    });
}

function _Embed_EmbedWithDefaultFilter() {
    var txtAccessToken = $('#txtAccessToken').val();
    var txtEmbedUrl = $('#txtReportEmbed').val();
    var txtEmbedReportId = $('#txtEmbedReportId').val();
    
    const filter = {
      $schema: "http://powerbi.com/product/schema#basic",
      target: {
        table: "Store",
        column: "Chain"
      },
      operator: "In",
      values: ["Lindseys"]
    };
    
    var embedConfiguration = {
        type: 'report',
        accessToken: txtAccessToken,
        embedUrl: txtEmbedUrl,
        id: txtEmbedReportId,
        settings: {
            filterPaneEnabled: false,
            navContentPaneEnabled: false
        },
        filters: [filter]
    };
    
    var reportContainer = document.getElementById('reportContainer');
    powerbi.embed(reportContainer, embedConfiguration);
}

function _Embed_Create() {
    // Read embed application token from textbox
    var txtAccessToken = $('#txtCreateAccessToken').val();

    // Read embed URL from textbox
    var txtEmbedUrl = $('#txtCreateReportEmbed').val();

    // Read dataset Id from textbox
    var txtEmbedDatasetId = $('#txtEmbedDatasetId').val();
    
    // Embed create configuration used to describe the what and how to create report.
    // This object is used when calling powerbi.createReport.
    var embedCreateConfiguration = {
        accessToken: txtAccessToken,
        embedUrl: txtEmbedUrl,
        datasetId: txtEmbedDatasetId,
    };
    
    // Grab the reference to the div HTML element that will host the report
    var reportContainer = $('#reportContainer')[0];

    // Create report
    var report = powerbi.createReport(reportContainer, embedCreateConfiguration);

    // Report.off removes a given event handler if it exists.
    report.off("loaded");

    // Report.on will add an event handler which prints to Log window.
    report.on("loaded", function() {
        Log.logText("Loaded");
    });

    report.off("error");
    report.on("error", function(event) {
        Log.log(event.detail);
    });

    // report.off removes a given event handler if it exists.
    report.off("saved");
    report.on("saved", function(event) {
        Log.log(event.detail);
        Log.logText('In order to interact with the new report, create a new token and load the new report');
    });
}

function _Mock_Embed_Create() {
    // Read embed application token from textbox
    var txtAccessToken = $('#txtCreateAccessToken').val();

    // Read embed URL from textbox
    var txtEmbedUrl = $('#txtCreateReportEmbed').val();

    // Read dataset Id from textbox
    var txtEmbedDatasetId = $('#txtEmbedDatasetId').val();
    
    // Embed create configuration used to describe the what and how to create report.
    // This object is used when calling powerbi.createReport.
    var embedCreateConfiguration = {
        accessToken: txtAccessToken,
        embedUrl: txtEmbedUrl,
        datasetId: txtEmbedDatasetId,
        settings: {
            useCustomSaveAsDialog: true
        }
    };
    
    // Grab the reference to the div HTML element that will host the report
    var reportContainer = $('#reportContainer')[0];

    // Create report
    var report = powerbi.createReport(reportContainer, embedCreateConfiguration);

    // Report.off removes a given event handler if it exists.
    report.off("loaded");

    // Report.on will add an event handler which prints to Log window.
    report.on("loaded", function() {
        Log.logText("Loaded");
    });
    report.on("saveAsTriggered", function() {
        Log.logText("Cannot save sample report");
    });

    report.off("error");
    report.on("error", function(event) {
        Log.log(event.detail);
    });
}

// ---- Report Operations ----------------------------------------------------

function _Report_GetId() {
    // Get a reference to the embedded report HTML element
    var reportContainer = $('#reportContainer')[0];

    // Get a reference to the embedded report.
    report = powerbi.get(reportContainer);

    // Retrieve the report id.
    var reportId = report.getId();

    Log.logText(reportId);
}

function _Report_UpdateSettings() {
    // The new settings that you want to apply to the report.
    const newSettings = {
      navContentPaneEnabled: true,
      filterPaneEnabled: false
    };

    // Get a reference to the embedded report HTML element
    var reportContainer = $('#reportContainer')[0];

    // Get a reference to the embedded report.
    report = powerbi.get(reportContainer);

    // Update the settings by passing in the new settings you have configured.
    report.updateSettings(newSettings)
        .then(function (result) {
            $("#result").html(result);
        })
        .catch(function (error) {
            $("#result").html(error);
        });
}

function _Report_GetPages() {
    // Get a reference to the embedded report HTML element
    var reportContainer = $('#reportContainer')[0];

    // Get a reference to the embedded report.
    report = powerbi.get(reportContainer);

    // Retrieve the page collection and loop through to collect the 
    // page name and display name of each page and display the value.
    report.getPages()
        .then(function (pages) {
            pages.forEach(function(page) {
                var log = page.name + " - " + page.displayName;
                Log.logText(log);
            });
        })
        .catch(function (error) {
            Log.log(error);
        });
}

function _Report_SetPage() {
    // Get a reference to the embedded report HTML element
    var reportContainer = $('#reportContainer')[0];

    // Get a reference to the embedded report.
    report = powerbi.get(reportContainer);

    // setPage will change the selected view to the page you indicate.
    // This is the actual page name not the display name.
    report.setPage("ReportSection2")
        .then(function (result) {
            Log.log(result);
        })
        .catch(function (errors) {
            Log.log(errors);
        });

    // Report.off removes a given event handler if it exists.
    report.off("pageChanged");

    // Report.on will add an event handler which prints page 
    // name and display name to Log window.
    report.on("pageChanged", function(event) {
        var page = event.detail.newPage;
        Log.logText(page.name + " - " + page.displayName);
    });
}

function _Report_GetFilters() {
    // Get a reference to the embedded report HTML element
    var reportContainer = $('#reportContainer')[0];

    // Get a reference to the embedded report.
    report = powerbi.get(reportContainer);
    
    // Get the filters applied to the report.
    report.getFilters()
        .then(function (filters) {
            Log.log(filters);
        })
        .catch(function (errors) {
            Log.log(errors);
        });
}

function _Report_SetFilters() {
    // Build the filter you want to use. For more information, See Constructing
    // Filters in https://github.com/Microsoft/PowerBI-JavaScript/wiki/Filters.
    const filter = {
      $schema: "http://powerbi.com/product/schema#basic",
      target: {
        table: "Store",
        column: "Chain"
      },
      operator: "In",
      values: ["Lindseys"]
    };

    // Get a reference to the embedded report HTML element
    var reportContainer = $('#reportContainer')[0];

    // Get a reference to the embedded report.
    report = powerbi.get(reportContainer);
    
    // Set the filter for the report.
    // Pay attention that setFilters receives an array.
    report.setFilters([filter])
        .then(function (result) {
            Log.log(result);
        })
        .catch(function (errors) {
            Log.log(errors);
        });
}

function _Report_RemoveFilters() {
    // Get a reference to the embedded report HTML element
    var reportContainer = $('#reportContainer')[0];

    // Get a reference to the embedded report.
    report = powerbi.get(reportContainer);

    // Remove the filters currently applied to the report.
    report.removeFilters()
        .then(function (result) {
            Log.log(result);
        })
        .catch(function (errors) {
            Log.log(errors);
        });
}

function _Report_PrintCurrentReport() {
    // Get a reference to the embedded report HTML element
    var reportContainer = $('#reportContainer')[0];

    // Get a reference to the embedded report.
    report = powerbi.get(reportContainer);

    // Trigger the print dialog for your browser.
    report.print()
        .then(function (result) {
            Log.log(result);
        })
        .catch(function (errors) {
            Log.log(errors);
        });
}

function _Report_Reload() {
    // Get a reference to the embedded report HTML element
    var reportContainer = $('#reportContainer')[0];

    // Get a reference to the embedded report.
    report = powerbi.get(reportContainer);

    // Reload the displayed report
    report.reload()
        .then(function (result) {
            Log.log(result);
        })
        .catch(function (errors) {
            Log.log(errors);
        });
}

function _Report_Refresh() {
   // Get a reference to the embedded report HTML element
   var reportContainer = $('#reportContainer')[0];

   // Get a reference to the embedded report.
    report = powerbi.get(reportContainer);

    // Refresh the displayed report
    report.refresh()
        .then(function (result) {
            Log.log(result);
        })
        .catch(function (errors) {
            Log.log(errors);
       });
}

function _Report_FullScreen() {
    // Get a reference to the embedded report HTML element
    var reportContainer = $('#reportContainer')[0];

    // Get a reference to the embedded report.
    report = powerbi.get(reportContainer);

    // Displays the report in full screen mode.
    report.fullscreen();
}

function _Report_ExitFullScreen() {
    // Get a reference to the embedded report HTML element
    var reportContainer = $('#reportContainer')[0];

    // Get a reference to the embedded report.
    report = powerbi.get(reportContainer);

    // Exits full screen mode.
    report.exitFullscreen();
}

function _Report_switchModeEdit() {
    // Get a reference to the embedded report HTML element
    var reportContainer = $('#reportContainer')[0];

    // Get a reference to the embedded report.
    report = powerbi.get(reportContainer);

    // Switch to edit mode.
    report.switchMode("edit");
}

function _Report_switchModeView() {
    // Get a reference to the embedded report HTML element
    var reportContainer = $('#reportContainer')[0];

    // Get a reference to the embedded report.
    report = powerbi.get(reportContainer);

    // Switch to view mode.
    report.switchMode("view");
}

function _Report_save() {
    // Get a reference to the embedded report HTML element
    var reportContainer = $('#reportContainer')[0];

    // Get a reference to the embedded report.
    report = powerbi.get(reportContainer);

    // Save report
    report.save();
}

function _Mock_Report_save() {
    Log.logText('Cannot save sample report');
}

function _Report_saveAs() {
    // Get a reference to the embedded report HTML element
    var reportContainer = $('#reportContainer')[0];

    // Get a reference to the embedded report.
    report = powerbi.get(reportContainer);
    
    var saveAsParameters = {
        name: "newReport"
    };

    // SaveAs report
    report.saveAs(saveAsParameters);
}

// ---- Page Operations ----------------------------------------------------

function _Page_SetActive() {
    // Get a reference to the embedded report HTML element
    var reportContainer = $('#reportContainer')[0];

    // Get a reference to the embedded report.
    report = powerbi.get(reportContainer);
    
    // Retrieve the page collection, and then set the second page to be active.
    report.getPages()
        .then(function (pages) {
            pages[1].setActive().then(function (result) {
                Log.log(result);
            });
        })
        .catch(function (errors) {
           Log.log(errors);
        });
}

function _Page_GetFilters() {
    // Get a reference to the embedded report HTML element
    var reportContainer = $('#reportContainer')[0];

    // Get a reference to the embedded report.
    report = powerbi.get(reportContainer);
    
    // Retrieve the page collection and get the filters for the first page.
    report.getPages()
        .then(function (pages) {
            pages[0].getFilters()
                .then(function (filters) {
                    Log.log(filters);
                })
                .catch(function (errors) {
                    Log.log(errors);
                });
        })
        .catch(function (errors) {
            Log.log(errors);
        });
}

function _Page_SetFilters() {
    // Get a reference to the embedded report HTML element
    var reportContainer = $('#reportContainer')[0];

    // Get a reference to the embedded report.
    report = powerbi.get(reportContainer);

    // Build the filter you want to use. For more information, see Constructing 
    // Filters in https://github.com/Microsoft/PowerBI-JavaScript/wiki/Filters.
    const filter = {
        $schema: "http://powerbi.com/product/schema#basic",
        target: {
            table: "Store",
            column: "Chain"
        },
        operator: "In",
        values: ["Lindseys"]
    };

    // Retrieve the page collection and then set the filters for the first page.
    // Pay attention that setFilters receives an array.
    report.getPages()
        .then(function (pages) {
            pages[0].setFilters([filter])
                .then(function (result) {
                    Log.log(result);
                })
                .catch(function (errors) {
                    Log.log(errors);
                });
        })
        .catch(function (errors) {
            Log.log(errors);
        });
}

function _Page_RemoveFilters() {
    // Get a reference to the embedded report HTML element
    var reportContainer = $('#reportContainer')[0];

    // Get a reference to the embedded report.
    report = powerbi.get(reportContainer);
    
    // Retrieve the page collection and remove the filters for the first page.
    report.getPages()
        .then(function (pages) {
            pages[0].removeFilters()
                .then(function (result) {
                    Log.log(result);
                })
                .catch(function (errors) {
                    Log.log(errors);
                });
        })
        .catch(function (errors) {
            Log.log(errors);
        });
}

// ---- Event Listener ----------------------------------------------------

function _Events_PageChanged() {
    // Get a reference to the embedded report HTML element
    var reportContainer = $('#reportContainer')[0];

    // Get a reference to the embedded report.
    report = powerbi.get(reportContainer);

    // Report.off removes a given event listener if it exists.
    report.off("pageChanged");

    // Report.on will add an event listener.
    report.on("pageChanged", function(event) {
        var page = event.detail.newPage;
        Log.logText("Page changed to: " + page.name + " - " + page.displayName);
    });

    // Select Run and change to a different page.
    // You should see an entry in the Log window.

    Log.logText("Select different page to see events in Log window.");
}

function _Events_DataSelected() {
    // Get a reference to the embedded report HTML element
    var reportContainer = $('#reportContainer')[0];

    // Get a reference to the embedded report.
    report = powerbi.get(reportContainer);

    // Report.off removes a given event listener if it exists.
    report.off("dataSelected");

    // Report.on will add an event listener.
    report.on("dataSelected", function(event) {
        var data = event.detail;
        Log.log(data);
    });

    // Select Run and select an element of a visualization.
    // For example, a bar in a bar chart. You should see an entry in the Log window.

    Log.logText("Select data to see events in Log window.");
}

function _Events_SaveAsTriggered() {
    // Get a reference to the embedded report HTML element
    var reportContainer = $('#reportContainer')[0];

    // Get a reference to the embedded report.
    report = powerbi.get(reportContainer);

    // Report.off removes a given event listener if it exists.
    report.off("saveAsTriggered");

    // Report.on will add an event listener.
    report.on("saveAsTriggered", function(event) {
        Log.log(event);
    });

    // Select Run and then select SaveAs.
    // You should see an entry in the Log window.

    Log.logText("Select SaveAs to see events in Log window.");
}<|MERGE_RESOLUTION|>--- conflicted
+++ resolved
@@ -22,7 +22,6 @@
     // We give All permissions to demonstrate switching between View and Edit mode and saving report.
     var permissions = models.Permissions.All;
 
-<<<<<<< HEAD
     // Embed configuration used to describe the what and how to embed.
     // This object is used when calling powerbi.embed.
     // This also includes settings and options such as filters.
@@ -154,146 +153,6 @@
     // Get models. models contains enums that can be used.
     var models = window['powerbi-client'].models;
 
-=======
->>>>>>> 8104c39d
-    // Embed configuration used to describe the what and how to embed.
-    // This object is used when calling powerbi.embed.
-    // This also includes settings and options such as filters.
-    // You can find more information at https://github.com/Microsoft/PowerBI-JavaScript/wiki/Embed-Configuration-Details.
-    var config= {
-        type: 'report',
-        accessToken: txtAccessToken,
-        embedUrl: txtEmbedUrl,
-        id: txtEmbedReportId,
-<<<<<<< HEAD
-        permissions: models.Permissions.All /*gives maximum permissions*/,
-        viewMode: models.ViewMode.Edit,
-=======
-        permissions: permissions,
->>>>>>> 8104c39d
-        settings: {
-            filterPaneEnabled: true,
-            navContentPaneEnabled: true
-        }
-    };
-
-    // Get a reference to the embedded report HTML element
-    var reportContainer = $('#reportContainer')[0];
-
-    // Embed the report and display it within the div container.
-    var report = powerbi.embed(reportContainer, config);
-
-    // Report.off removes a given event handler if it exists.
-    report.off("loaded");
-
-    // Report.on will add an event handler which prints to Log window.
-    report.on("loaded", function() {
-        Log.logText("Loaded");
-    });
-
-<<<<<<< HEAD
-=======
-    report.on("error", function(event) {
-        Log.log(event.detail);
-        
-        report.off("error");
-    });
-
-    report.off("saved");
-    report.on("saved", function(event) {
-        Log.log(event.detail);
-        if(event.detail.saveAs) {
-            Log.logText('In order to interact with the new report, create a new token and load the new report');
-         }
-     });
-}
-
-function _Mock_Embed_BasicEmbed(isEdit) {
-    // Read embed application token from textbox
-    var txtAccessToken = $('#txtAccessToken').val();
-
-    // Read embed URL from textbox
-    var txtEmbedUrl = $('#txtReportEmbed').val();
-
-    // Read report Id from textbox
-    var txtEmbedReportId = $('#txtEmbedReportId').val();
-
-    // Get models. models contains enums that can be used.
-    var models = window['powerbi-client'].models;
-    var permissions = models.Permissions.Copy | models.Permissions.Read;
-    var viewMode = isEdit ? models.ViewMode.Edit : models.ViewMode.View;
-
-    // Embed configuration used to describe the what and how to embed.
-    // This object is used when calling powerbi.embed.
-    // This also includes settings and options such as filters.
-    // You can find more information at https://github.com/Microsoft/PowerBI-JavaScript/wiki/Embed-Configuration-Details.
-    var config= {
-        type: 'report',
-        accessToken: txtAccessToken,
-        embedUrl: txtEmbedUrl,
-        id: txtEmbedReportId,
-        permissions: permissions,
-        viewMode: viewMode,
-        settings: {
-            filterPaneEnabled: true,
-            navContentPaneEnabled: true,
-            useCustomSaveAsDialog: true
-        }
-    };
-
-    // Get a reference to the embedded report HTML element
-    var reportContainer = $('#reportContainer')[0];
-
-    // Embed the report and display it within the div container.
-    var report = powerbi.embed(reportContainer, config);
-
-    // Report.off removes a given event handler if it exists.
-    report.off("loaded");
-
-    // Report.on will add an event handler which prints to Log window.
-    report.on("loaded", function() {
-        Log.logText("Loaded");
-    });
-
-    report.on("saveAsTriggered", function() {
-        Log.logText("Cannot save sample report");
-    });
-
-    report.off("error");
-    report.on("error", function(event) {
-        Log.log(event.detail);
-    });
-
-    report.off("saved");
-    report.on("saved", function(event) {
-        Log.log(event.detail);
-        if(event.detail.saveAs) {
-          Log.logText('In order to interact with the new report, create a new token and load the new report');
-        }
-    });
-}
-
-function _Mock_Embed_BasicEmbed_EditMode() {
-    _Mock_Embed_BasicEmbed(true);
-}
-
-function _Mock_Embed_BasicEmbed_ViewMode() {
-    _Mock_Embed_BasicEmbed(false);
-}
-
-function _Embed_BasicEmbed_EditMode() {
-    // Read embed application token from textbox
-    var txtAccessToken = $('#txtAccessToken').val();
-
-    // Read embed URL from textbox
-    var txtEmbedUrl = $('#txtReportEmbed').val();
-
-    // Read report Id from textbox
-    var txtEmbedReportId = $('#txtEmbedReportId').val();
-
-    // Get models. models contains enums that can be used.
-    var models = window['powerbi-client'].models;
-
     // Embed configuration used to describe the what and how to embed.
     // This object is used when calling powerbi.embed.
     // This also includes settings and options such as filters.
@@ -325,7 +184,6 @@
         Log.logText("Loaded");
     });
 
->>>>>>> 8104c39d
     report.off("error");
     report.on("error", function(event) {
         Log.log(event.detail);
