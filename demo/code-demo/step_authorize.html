--- conflicted
+++ resolved
@@ -9,64 +9,6 @@
             <button id="GoToEmbedStepButton" class="blueButton" onclick="OpenEmbedStepWithSample()">Embed sample report</button>
         </div>
     </div>
-<<<<<<< HEAD
-
-    <hr />
-
-    <div id="userReport" class="pbi-line">
-        <div class="pageTitle">
-            <h3>Embed your own report</h3>
-            <h8>You can also embed your own report by following the instructions below.</h8>
-        </div>
-        <div class="settings">
-            <div id="EmbedWithSpecificReportDiv">
-                <div class="pbi-line">
-                    <h5>Prerequisites</h5>
-                    <ul>
-                        <li>A workspace in the <a href="https://azure.microsoft.com/en-us/documentation/articles/power-bi-embedded-get-started/">Power BI embedded service.</a></li>
-                        <li>Power BI report imported to your workspace.</li>
-                    </ul>
-                </div>
-                
-                <div class="pbi-line">
-                    <h5>Instructions to generate an embed App Token</h5>
-                    Once you have improted a report into Power BI workspace, you are ready to embed it.
-                    
-                    To embed a report, you need to get an embed App Token. You can create this token in multiple ways.
-                    <ul>
-                        <li>Using <a href="https://github.com/Microsoft/PowerBI-cli">PowerBI-Cli</a> tool.</li>
-                        <li>From .Net Code using <a href="http://www.nuget.org/packages/Microsoft.PowerBI.Core/">Microsoft.PowerBI.Core</a> package.</li>
-                        <li>From NodeJS code using <a href="https://github.com/Microsoft/PowerBI-Node">powerbi-api</a> package.</li>
-                    </ul>
-                </div>
-                
-                <div id="authorizeParameterDiv" class="pbi-line">
-                    <h5>Enter embed details</h5>
-
-                    <table id="user-embed-details">
-                        <tr>
-                            <td class="td-field-name">Embed App Token</td>
-                            <td><input type="text" id="auth_txtAccessToken" onchange="UpdateSession(this, SessionKeys.AccessToken);" /></td>
-                        </tr>
-                        <tr>
-                            <td class="td-field-name">Embed URL</td>
-                            <td>
-                                <input type="text" id="auth_txtReportEmbed" onchange="UpdateSession(this, SessionKeys.EmbedUrl);" />
-                            </td>
-                        </tr>
-                        <tr>
-                            <td class="td-field-name">Report Id</td>
-                            <td><input type="text" id="auth_txtEmbedReportId" onchange="UpdateSession(this, SessionKeys.EmbedId);"/></td>
-                        </tr>
-                    </table>
-                    <button id="nextStep" class="blueButton" onclick="OpenEmbedStepFromUserSettings()">Next step - Embed</button>
-                </div>
-                
-            </div>
-        </div>
-    </div>
-=======
->>>>>>> 44f7953c
 </div>
 
 <script>
