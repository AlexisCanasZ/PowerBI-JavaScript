--- conflicted
+++ resolved
@@ -1,62 +1,3 @@
-<<<<<<< HEAD
-/*! powerbi-client v2.10.3 | (c) 2016 Microsoft Corporation MIT */
-(function webpackUniversalModuleDefinition(root, factory) {
-	if(typeof exports === 'object' && typeof module === 'object')
-		module.exports = factory();
-	else if(typeof define === 'function' && define.amd)
-		define([], factory);
-	else if(typeof exports === 'object')
-		exports["powerbi-client"] = factory();
-	else
-		root["powerbi-client"] = factory();
-})(this, function() {
-return /******/ (function(modules) { // webpackBootstrap
-/******/ 	// The module cache
-/******/ 	var installedModules = {};
-/******/
-/******/ 	// The require function
-/******/ 	function __webpack_require__(moduleId) {
-/******/
-/******/ 		// Check if module is in cache
-/******/ 		if(installedModules[moduleId])
-/******/ 			return installedModules[moduleId].exports;
-/******/
-/******/ 		// Create a new module (and put it into the cache)
-/******/ 		var module = installedModules[moduleId] = {
-/******/ 			exports: {},
-/******/ 			id: moduleId,
-/******/ 			loaded: false
-/******/ 		};
-/******/
-/******/ 		// Execute the module function
-/******/ 		modules[moduleId].call(module.exports, module, module.exports, __webpack_require__);
-/******/
-/******/ 		// Flag the module as loaded
-/******/ 		module.loaded = true;
-/******/
-/******/ 		// Return the exports of the module
-/******/ 		return module.exports;
-/******/ 	}
-/******/
-/******/
-/******/ 	// expose the modules object (__webpack_modules__)
-/******/ 	__webpack_require__.m = modules;
-/******/
-/******/ 	// expose the module cache
-/******/ 	__webpack_require__.c = installedModules;
-/******/
-/******/ 	// __webpack_public_path__
-/******/ 	__webpack_require__.p = "";
-/******/
-/******/ 	// Load entry module and return exports
-/******/ 	return __webpack_require__(0);
-/******/ })
-/************************************************************************/
-/******/ ([
-/* 0 */
-/***/ (function(module, exports, __webpack_require__) {
-
-=======
 /*! powerbi-client v2.10.4 | (c) 2016 Microsoft Corporation MIT */
 (function webpackUniversalModuleDefinition(root, factory) {
 	if(typeof exports === 'object' && typeof module === 'object')
@@ -114,1232 +55,1166 @@
 /* 0 */
 /***/ (function(module, exports, __webpack_require__) {
 
->>>>>>> fab62f38
-	var service = __webpack_require__(1);
-	exports.service = service;
-	var factories = __webpack_require__(17);
-	exports.factories = factories;
-	var models = __webpack_require__(5);
-	exports.models = models;
-	var report_1 = __webpack_require__(7);
-	exports.Report = report_1.Report;
-	var dashboard_1 = __webpack_require__(13);
-	exports.Dashboard = dashboard_1.Dashboard;
-	var tile_1 = __webpack_require__(14);
-	exports.Tile = tile_1.Tile;
-	var embed_1 = __webpack_require__(2);
-	exports.Embed = embed_1.Embed;
-	var page_1 = __webpack_require__(8);
-	exports.Page = page_1.Page;
-	var qna_1 = __webpack_require__(15);
-	exports.Qna = qna_1.Qna;
-	var visual_1 = __webpack_require__(16);
-	exports.Visual = visual_1.Visual;
-	var visualDescriptor_1 = __webpack_require__(9);
-	exports.VisualDescriptor = visualDescriptor_1.VisualDescriptor;
-	/**
-	 * Makes Power BI available to the global object for use in applications that don't have module loading support.
-	 *
-	 * Note: create an instance of the class with the default configuration for normal usage, or save the class so that you can create an instance of the service.
-	 */
-	var powerbi = new service.Service(factories.hpmFactory, factories.wpmpFactory, factories.routerFactory);
-	window.powerbi = powerbi;
+	var service = __webpack_require__(1);
+	exports.service = service;
+	var factories = __webpack_require__(17);
+	exports.factories = factories;
+	var models = __webpack_require__(5);
+	exports.models = models;
+	var report_1 = __webpack_require__(7);
+	exports.Report = report_1.Report;
+	var dashboard_1 = __webpack_require__(13);
+	exports.Dashboard = dashboard_1.Dashboard;
+	var tile_1 = __webpack_require__(14);
+	exports.Tile = tile_1.Tile;
+	var embed_1 = __webpack_require__(2);
+	exports.Embed = embed_1.Embed;
+	var page_1 = __webpack_require__(8);
+	exports.Page = page_1.Page;
+	var qna_1 = __webpack_require__(15);
+	exports.Qna = qna_1.Qna;
+	var visual_1 = __webpack_require__(16);
+	exports.Visual = visual_1.Visual;
+	var visualDescriptor_1 = __webpack_require__(9);
+	exports.VisualDescriptor = visualDescriptor_1.VisualDescriptor;
+	/**
+	 * Makes Power BI available to the global object for use in applications that don't have module loading support.
+	 *
+	 * Note: create an instance of the class with the default configuration for normal usage, or save the class so that you can create an instance of the service.
+	 */
+	var powerbi = new service.Service(factories.hpmFactory, factories.wpmpFactory, factories.routerFactory);
+	window.powerbi = powerbi;
 
 
 /***/ }),
 /* 1 */
 /***/ (function(module, exports, __webpack_require__) {
 
-	var embed = __webpack_require__(2);
-	var report_1 = __webpack_require__(7);
-	var create_1 = __webpack_require__(12);
-	var dashboard_1 = __webpack_require__(13);
-	var tile_1 = __webpack_require__(14);
-	var page_1 = __webpack_require__(8);
-	var qna_1 = __webpack_require__(15);
-	var visual_1 = __webpack_require__(16);
-	var utils = __webpack_require__(3);
-	/**
-	 * The Power BI Service embed component, which is the entry point to embed all other Power BI components into your application
-	 *
-	 * @export
-	 * @class Service
-	 * @implements {IService}
-	 */
-	var Service = (function () {
-	    /**
-	     * Creates an instance of a Power BI Service.
-	     *
-	     * @param {IHpmFactory} hpmFactory The http post message factory used in the postMessage communication layer
-	     * @param {IWpmpFactory} wpmpFactory The window post message factory used in the postMessage communication layer
-	     * @param {IRouterFactory} routerFactory The router factory used in the postMessage communication layer
-	     * @param {IServiceConfiguration} [config={}]
-	     */
-	    function Service(hpmFactory, wpmpFactory, routerFactory, config) {
-	        var _this = this;
-	        if (config === void 0) { config = {}; }
-	        this.wpmp = wpmpFactory(config.wpmpName, config.logMessages);
-	        this.hpm = hpmFactory(this.wpmp, null, config.version, config.type);
-	        this.router = routerFactory(this.wpmp);
-	        this.uniqueSessionId = utils.generateUUID();
-	        /**
-	         * Adds handler for report events.
-	         */
-	        this.router.post("/reports/:uniqueId/events/:eventName", function (req, res) {
-	            var event = {
-	                type: 'report',
-	                id: req.params.uniqueId,
-	                name: req.params.eventName,
-	                value: req.body
-	            };
-	            _this.handleEvent(event);
-	        });
-	        this.router.post("/reports/:uniqueId/pages/:pageName/events/:eventName", function (req, res) {
-	            var event = {
-	                type: 'report',
-	                id: req.params.uniqueId,
-	                name: req.params.eventName,
-	                value: req.body
-	            };
-	            _this.handleEvent(event);
-	        });
-	        this.router.post("/reports/:uniqueId/pages/:pageName/visuals/:visualName/events/:eventName", function (req, res) {
-	            var event = {
-	                type: 'report',
-	                id: req.params.uniqueId,
-	                name: req.params.eventName,
-	                value: req.body
-	            };
-	            _this.handleEvent(event);
-	        });
-	        this.router.post("/dashboards/:uniqueId/events/:eventName", function (req, res) {
-	            var event = {
-	                type: 'dashboard',
-	                id: req.params.uniqueId,
-	                name: req.params.eventName,
-	                value: req.body
-	            };
-	            _this.handleEvent(event);
-	        });
-	        this.router.post("/tile/:uniqueId/events/:eventName", function (req, res) {
-	            var event = {
-	                type: 'tile',
-	                id: req.params.uniqueId,
-	                name: req.params.eventName,
-	                value: req.body
-	            };
-	            _this.handleEvent(event);
-	        });
-	        /**
-	         * Adds handler for Q&A events.
-	         */
-	        this.router.post("/qna/:uniqueId/events/:eventName", function (req, res) {
-	            var event = {
-	                type: 'qna',
-	                id: req.params.uniqueId,
-	                name: req.params.eventName,
-	                value: req.body
-	            };
-	            _this.handleEvent(event);
-	        });
-	        /**
-	         * Adds handler for front load 'ready' message.
-	         */
-	        this.router.post("/ready/:uniqueId", function (req, res) {
-	            var event = {
-	                type: 'report',
-	                id: req.params.uniqueId,
-	                name: 'ready',
-	                value: req.body
-	            };
-	            _this.handleEvent(event);
-	        });
-	        this.embeds = [];
-	        // TODO: Change when Object.assign is available.
-	        this.config = utils.assign({}, Service.defaultConfig, config);
-	        if (this.config.autoEmbedOnContentLoaded) {
-	            this.enableAutoEmbed();
-	        }
-	    }
-	    /**
-	     * Creates new report
-	     * @param {HTMLElement} element
-	     * @param {embed.IEmbedConfiguration} [config={}]
-	     * @returns {embed.Embed}
-	     */
-	    Service.prototype.createReport = function (element, config) {
-	        config.type = 'create';
-	        var powerBiElement = element;
-	        var component = new create_1.Create(this, powerBiElement, config);
-	        powerBiElement.powerBiEmbed = component;
-	        this.addOrOverwriteEmbed(component, element);
-	        return component;
-	    };
-	    /**
-	     * TODO: Add a description here
-	     *
-	     * @param {HTMLElement} [container]
-	     * @param {embed.IEmbedConfiguration} [config=undefined]
-	     * @returns {embed.Embed[]}
-	     */
-	    Service.prototype.init = function (container, config) {
-	        var _this = this;
-	        if (config === void 0) { config = undefined; }
-	        container = (container && container instanceof HTMLElement) ? container : document.body;
-	        var elements = Array.prototype.slice.call(container.querySelectorAll("[" + embed.Embed.embedUrlAttribute + "]"));
-	        return elements.map(function (element) { return _this.embed(element, config); });
-	    };
-	    /**
-	     * Given a configuration based on an HTML element,
-	     * if the component has already been created and attached to the element, reuses the component instance and existing iframe,
-	     * otherwise creates a new component instance.
-	     *
-	     * @param {HTMLElement} element
-	     * @param {embed.IEmbedConfigurationBase} [config={}]
-	     * @returns {embed.Embed}
-	     */
-	    Service.prototype.embed = function (element, config) {
-	        if (config === void 0) { config = {}; }
-	        return this.embedInternal(element, config);
-	    };
-	    /**
-	     * Given a configuration based on an HTML element,
-	     * if the component has already been created and attached to the element, reuses the component instance and existing iframe,
-	     * otherwise creates a new component instance.
-	     * This is used for the phased embedding API, once element is loaded successfully, one can call 'render' on it.
-	     *
-	     * @param {HTMLElement} element
-	     * @param {embed.IEmbedConfigurationBase} [config={}]
-	     * @returns {embed.Embed}
-	     */
-	    Service.prototype.load = function (element, config) {
-	        if (config === void 0) { config = {}; }
-	        return this.embedInternal(element, config, /* phasedRender */ true, /* isBootstrap */ false);
-	    };
-	    /**
-	     * Given an HTML element and entityType, creates a new component instance, and bootstrap the iframe for embedding.
-	     *
-	     * @param {HTMLElement} element
-	     * @param {embed.IBootstrapEmbedConfiguration} config: a bootstrap config which is an embed config without access token.
-	     */
-	    Service.prototype.bootstrap = function (element, config) {
-	        return this.embedInternal(element, config, /* phasedRender */ false, /* isBootstrap */ true);
-	    };
-	    Service.prototype.embedInternal = function (element, config, phasedRender, isBootstrap) {
-	        if (config === void 0) { config = {}; }
-	        var component;
-	        var powerBiElement = element;
-	        if (powerBiElement.powerBiEmbed) {
-	            if (isBootstrap) {
-	                throw new Error("Attempted to bootstrap element " + element.outerHTML + ", but the element is already a powerbi element.");
-	            }
-	            component = this.embedExisting(powerBiElement, config, phasedRender);
-	        }
-	        else {
-	            component = this.embedNew(powerBiElement, config, phasedRender, isBootstrap);
-	        }
-	        return component;
-	    };
-	    Service.prototype.getNumberOfComponents = function () {
-	        if (!this.embeds) {
-	            return 0;
-	        }
-	        return this.embeds.length;
-	    };
-	    Service.prototype.getSdkSessionId = function () {
-	        return this.uniqueSessionId;
-	    };
-	    /**
-	     * Given a configuration based on a Power BI element, saves the component instance that reference the element for later lookup.
-	     *
-	     * @private
-	     * @param {IPowerBiElement} element
-	     * @param {embed.IEmbedConfigurationBase} config
-	     * @returns {embed.Embed}
-	     */
-	    Service.prototype.embedNew = function (element, config, phasedRender, isBootstrap) {
-	        var componentType = config.type || element.getAttribute(embed.Embed.typeAttribute);
-	        if (!componentType) {
-	            throw new Error("Attempted to embed using config " + JSON.stringify(config) + " on element " + element.outerHTML + ", but could not determine what type of component to embed. You must specify a type in the configuration or as an attribute such as '" + embed.Embed.typeAttribute + "=\"" + report_1.Report.type.toLowerCase() + "\"'.");
-	        }
-	        // Saves the type as part of the configuration so that it can be referenced later at a known location.
-	        config.type = componentType;
-	        var Component = utils.find(function (component) { return componentType === component.type.toLowerCase(); }, Service.components);
-	        if (!Component) {
-	            throw new Error("Attempted to embed component of type: " + componentType + " but did not find any matching component.  Please verify the type you specified is intended.");
-	        }
-	        var component = new Component(this, element, config, phasedRender, isBootstrap);
-	        element.powerBiEmbed = component;
-	        this.addOrOverwriteEmbed(component, element);
-	        return component;
-	    };
-	    /**
-	     * Given an element that already contains an embed component, load with a new configuration.
-	     *
-	     * @private
-	     * @param {IPowerBiElement} element
-	     * @param {embed.IEmbedConfigurationBase} config
-	     * @returns {embed.Embed}
-	     */
-	    Service.prototype.embedExisting = function (element, config, phasedRender) {
-	        var component = utils.find(function (x) { return x.element === element; }, this.embeds);
-	        if (!component) {
-	            throw new Error("Attempted to embed using config " + JSON.stringify(config) + " on element " + element.outerHTML + " which already has embedded comopnent associated, but could not find the existing comopnent in the list of active components. This could indicate the embeds list is out of sync with the DOM, or the component is referencing the incorrect HTML element.");
-	        }
-	        // TODO: Multiple embedding to the same iframe is not supported in QnA
-	        if (config.type && config.type.toLowerCase() === "qna") {
-	            return this.embedNew(element, config);
-	        }
-	        /**
-	         * TODO: Dynamic embed type switching could be supported but there is work needed to prepare the service state and DOM cleanup.
-	         * remove all event handlers from the DOM, then reset the element to initial state which removes iframe, and removes from list of embeds
-	         * then we can call the embedNew function which would allow setting the proper embedUrl and construction of object based on the new type.
-	         */
-	        if (typeof config.type === "string" && config.type !== component.config.type) {
-	            /**
-	             * When loading report after create we want to use existing Iframe to optimize load period
-	             */
-	            if (config.type === "report" && component.config.type === "create") {
-	                var report = new report_1.Report(this, element, config, /* phasedRender */ false, /* isBootstrap */ false, element.powerBiEmbed.iframe);
-	                report.load(config);
-	                element.powerBiEmbed = report;
-	                this.addOrOverwriteEmbed(component, element);
-	                return report;
-	            }
-	            throw new Error("Embedding on an existing element with a different type than the previous embed object is not supported.  Attempted to embed using config " + JSON.stringify(config) + " on element " + element.outerHTML + ", but the existing element contains an embed of type: " + this.config.type + " which does not match the new type: " + config.type);
-	        }
-	        component.populateConfig(config, /* isBootstrap */ false);
-	        component.load(component.config, phasedRender);
-	        return component;
-	    };
-	    /**
-	     * Adds an event handler for DOMContentLoaded, which searches the DOM for elements that have the 'powerbi-embed-url' attribute,
-	     * and automatically attempts to embed a powerbi component based on information from other powerbi-* attributes.
-	     *
-	     * Note: Only runs if `config.autoEmbedOnContentLoaded` is true when the service is created.
-	     * This handler is typically useful only for applications that are rendered on the server so that all required data is available when the handler is called.
-	     */
-	    Service.prototype.enableAutoEmbed = function () {
-	        var _this = this;
-	        window.addEventListener('DOMContentLoaded', function (event) { return _this.init(document.body); }, false);
-	    };
-	    /**
-	     * Returns an instance of the component associated with the element.
-	     *
-	     * @param {HTMLElement} element
-	     * @returns {(Report | Tile)}
-	     */
-	    Service.prototype.get = function (element) {
-	        var powerBiElement = element;
-	        if (!powerBiElement.powerBiEmbed) {
-	            throw new Error("You attempted to get an instance of powerbi component associated with element: " + element.outerHTML + " but there was no associated instance.");
-	        }
-	        return powerBiElement.powerBiEmbed;
-	    };
-	    /**
-	     * Finds an embed instance by the name or unique ID that is provided.
-	     *
-	     * @param {string} uniqueId
-	     * @returns {(Report | Tile)}
-	     */
-	    Service.prototype.find = function (uniqueId) {
-	        return utils.find(function (x) { return x.config.uniqueId === uniqueId; }, this.embeds);
-	    };
-	    Service.prototype.addOrOverwriteEmbed = function (component, element) {
-	        // remove embeds over the same div element.
-	        this.embeds = this.embeds.filter(function (embed) {
-	            return embed.element.id !== element.id;
-	        });
-	        this.embeds.push(component);
-	    };
-	    /**
-	     * Given an HTML element that has a component embedded within it, removes the component from the list of embedded components, removes the association between the element and the component, and removes the iframe.
-	     *
-	     * @param {HTMLElement} element
-	     * @returns {void}
-	     */
-	    Service.prototype.reset = function (element) {
-	        var powerBiElement = element;
-	        if (!powerBiElement.powerBiEmbed) {
-	            return;
-	        }
-	        /** Removes the element frontLoad listener if exists. */
-	        var embedElement = powerBiElement.powerBiEmbed;
-	        if (embedElement.frontLoadHandler) {
-	            embedElement.element.removeEventListener('ready', embedElement.frontLoadHandler, false);
-	        }
-	        /** Removes the component from an internal list of components. */
-	        utils.remove(function (x) { return x === powerBiElement.powerBiEmbed; }, this.embeds);
-	        /** Deletes a property from the HTML element. */
-	        delete powerBiElement.powerBiEmbed;
-	        /** Removes the iframe from the element. */
-	        var iframe = element.querySelector('iframe');
-	        if (iframe) {
-	            if (iframe.remove !== undefined) {
-	                iframe.remove();
-	            }
-	            else {
-	                /** Workaround for IE: unhandled rejection TypeError: object doesn't support propert or method 'remove' */
-	                iframe.parentElement.removeChild(iframe);
-	            }
-	        }
-	    };
-	    /**
-	     * handles tile events
-	     *
-	     * @param {IEvent<any>} event
-	     */
-	    Service.prototype.handleTileEvents = function (event) {
-	        if (event.type === 'tile') {
-	            this.handleEvent(event);
-	        }
-	    };
-	    /**
-	     * Given an event object, finds the embed component with the matching type and ID, and invokes its handleEvent method with the event object.
-	     *
-	     * @private
-	     * @param {IEvent<any>} event
-	     */
-	    Service.prototype.handleEvent = function (event) {
-	        var embed = utils.find(function (embed) {
-	            return (embed.config.uniqueId === event.id);
-	        }, this.embeds);
-	        if (embed) {
-	            var value = event.value;
-	            if (event.name === 'pageChanged') {
-	                var pageKey = 'newPage';
-	                var page = value[pageKey];
-	                if (!page) {
-	                    throw new Error("Page model not found at 'event.value." + pageKey + "'.");
-	                }
-	                value[pageKey] = new page_1.Page(embed, page.name, page.displayName, true /* isActive */);
-	            }
-	            utils.raiseCustomEvent(embed.element, event.name, value);
-	        }
-	    };
-	    /**
-	     * API for warm starting powerbi embedded endpoints.
-	     * Use this API to preload Power BI Embedded in the background.
-	     *
-	     * @public
-	     * @param {embed.IEmbedConfigurationBase} [config={}]
-	     * @param {HTMLElement} [element=undefined]
-	     */
-	    Service.prototype.preload = function (config, element) {
-	        var iframeContent = document.createElement("iframe");
-	        iframeContent.setAttribute("style", "display:none;");
-	        iframeContent.setAttribute("src", config.embedUrl);
-	        iframeContent.setAttribute("scrolling", "no");
-	        iframeContent.setAttribute("allowfullscreen", "false");
-	        var node = element;
-	        if (!node) {
-	            node = document.getElementsByTagName("body")[0];
-	        }
-	        node.appendChild(iframeContent);
-	        iframeContent.onload = function () {
-	            utils.raiseCustomEvent(iframeContent, "preloaded", {});
-	        };
-	        return iframeContent;
-	    };
-	    /**
-	     * A list of components that this service can embed
-	     */
-	    Service.components = [
-	        tile_1.Tile,
-	        report_1.Report,
-	        dashboard_1.Dashboard,
-	        qna_1.Qna,
-	        visual_1.Visual
-	    ];
-	    /**
-	     * The default configuration for the service
-	     */
-	    Service.defaultConfig = {
-	        autoEmbedOnContentLoaded: false,
-	        onError: function () {
-	            var args = [];
-	            for (var _i = 0; _i < arguments.length; _i++) {
-	                args[_i - 0] = arguments[_i];
-	            }
-	            return console.log(args[0], args.slice(1));
-	        }
-	    };
-	    return Service;
-	}());
-	exports.Service = Service;
+	var embed = __webpack_require__(2);
+	var report_1 = __webpack_require__(7);
+	var create_1 = __webpack_require__(12);
+	var dashboard_1 = __webpack_require__(13);
+	var tile_1 = __webpack_require__(14);
+	var page_1 = __webpack_require__(8);
+	var qna_1 = __webpack_require__(15);
+	var visual_1 = __webpack_require__(16);
+	var utils = __webpack_require__(3);
+	/**
+	 * The Power BI Service embed component, which is the entry point to embed all other Power BI components into your application
+	 *
+	 * @export
+	 * @class Service
+	 * @implements {IService}
+	 */
+	var Service = (function () {
+	    /**
+	     * Creates an instance of a Power BI Service.
+	     *
+	     * @param {IHpmFactory} hpmFactory The http post message factory used in the postMessage communication layer
+	     * @param {IWpmpFactory} wpmpFactory The window post message factory used in the postMessage communication layer
+	     * @param {IRouterFactory} routerFactory The router factory used in the postMessage communication layer
+	     * @param {IServiceConfiguration} [config={}]
+	     */
+	    function Service(hpmFactory, wpmpFactory, routerFactory, config) {
+	        var _this = this;
+	        if (config === void 0) { config = {}; }
+	        this.wpmp = wpmpFactory(config.wpmpName, config.logMessages);
+	        this.hpm = hpmFactory(this.wpmp, null, config.version, config.type);
+	        this.router = routerFactory(this.wpmp);
+	        this.uniqueSessionId = utils.generateUUID();
+	        /**
+	         * Adds handler for report events.
+	         */
+	        this.router.post("/reports/:uniqueId/events/:eventName", function (req, res) {
+	            var event = {
+	                type: 'report',
+	                id: req.params.uniqueId,
+	                name: req.params.eventName,
+	                value: req.body
+	            };
+	            _this.handleEvent(event);
+	        });
+	        this.router.post("/reports/:uniqueId/pages/:pageName/events/:eventName", function (req, res) {
+	            var event = {
+	                type: 'report',
+	                id: req.params.uniqueId,
+	                name: req.params.eventName,
+	                value: req.body
+	            };
+	            _this.handleEvent(event);
+	        });
+	        this.router.post("/reports/:uniqueId/pages/:pageName/visuals/:visualName/events/:eventName", function (req, res) {
+	            var event = {
+	                type: 'report',
+	                id: req.params.uniqueId,
+	                name: req.params.eventName,
+	                value: req.body
+	            };
+	            _this.handleEvent(event);
+	        });
+	        this.router.post("/dashboards/:uniqueId/events/:eventName", function (req, res) {
+	            var event = {
+	                type: 'dashboard',
+	                id: req.params.uniqueId,
+	                name: req.params.eventName,
+	                value: req.body
+	            };
+	            _this.handleEvent(event);
+	        });
+	        this.router.post("/tile/:uniqueId/events/:eventName", function (req, res) {
+	            var event = {
+	                type: 'tile',
+	                id: req.params.uniqueId,
+	                name: req.params.eventName,
+	                value: req.body
+	            };
+	            _this.handleEvent(event);
+	        });
+	        /**
+	         * Adds handler for Q&A events.
+	         */
+	        this.router.post("/qna/:uniqueId/events/:eventName", function (req, res) {
+	            var event = {
+	                type: 'qna',
+	                id: req.params.uniqueId,
+	                name: req.params.eventName,
+	                value: req.body
+	            };
+	            _this.handleEvent(event);
+	        });
+	        /**
+	         * Adds handler for front load 'ready' message.
+	         */
+	        this.router.post("/ready/:uniqueId", function (req, res) {
+	            var event = {
+	                type: 'report',
+	                id: req.params.uniqueId,
+	                name: 'ready',
+	                value: req.body
+	            };
+	            _this.handleEvent(event);
+	        });
+	        this.embeds = [];
+	        // TODO: Change when Object.assign is available.
+	        this.config = utils.assign({}, Service.defaultConfig, config);
+	        if (this.config.autoEmbedOnContentLoaded) {
+	            this.enableAutoEmbed();
+	        }
+	    }
+	    /**
+	     * Creates new report
+	     * @param {HTMLElement} element
+	     * @param {embed.IEmbedConfiguration} [config={}]
+	     * @returns {embed.Embed}
+	     */
+	    Service.prototype.createReport = function (element, config) {
+	        config.type = 'create';
+	        var powerBiElement = element;
+	        var component = new create_1.Create(this, powerBiElement, config);
+	        powerBiElement.powerBiEmbed = component;
+	        this.addOrOverwriteEmbed(component, element);
+	        return component;
+	    };
+	    /**
+	     * TODO: Add a description here
+	     *
+	     * @param {HTMLElement} [container]
+	     * @param {embed.IEmbedConfiguration} [config=undefined]
+	     * @returns {embed.Embed[]}
+	     */
+	    Service.prototype.init = function (container, config) {
+	        var _this = this;
+	        if (config === void 0) { config = undefined; }
+	        container = (container && container instanceof HTMLElement) ? container : document.body;
+	        var elements = Array.prototype.slice.call(container.querySelectorAll("[" + embed.Embed.embedUrlAttribute + "]"));
+	        return elements.map(function (element) { return _this.embed(element, config); });
+	    };
+	    /**
+	     * Given a configuration based on an HTML element,
+	     * if the component has already been created and attached to the element, reuses the component instance and existing iframe,
+	     * otherwise creates a new component instance.
+	     *
+	     * @param {HTMLElement} element
+	     * @param {embed.IEmbedConfigurationBase} [config={}]
+	     * @returns {embed.Embed}
+	     */
+	    Service.prototype.embed = function (element, config) {
+	        if (config === void 0) { config = {}; }
+	        return this.embedInternal(element, config);
+	    };
+	    /**
+	     * Given a configuration based on an HTML element,
+	     * if the component has already been created and attached to the element, reuses the component instance and existing iframe,
+	     * otherwise creates a new component instance.
+	     * This is used for the phased embedding API, once element is loaded successfully, one can call 'render' on it.
+	     *
+	     * @param {HTMLElement} element
+	     * @param {embed.IEmbedConfigurationBase} [config={}]
+	     * @returns {embed.Embed}
+	     */
+	    Service.prototype.load = function (element, config) {
+	        if (config === void 0) { config = {}; }
+	        return this.embedInternal(element, config, /* phasedRender */ true, /* isBootstrap */ false);
+	    };
+	    /**
+	     * Given an HTML element and entityType, creates a new component instance, and bootstrap the iframe for embedding.
+	     *
+	     * @param {HTMLElement} element
+	     * @param {embed.IBootstrapEmbedConfiguration} config: a bootstrap config which is an embed config without access token.
+	     */
+	    Service.prototype.bootstrap = function (element, config) {
+	        return this.embedInternal(element, config, /* phasedRender */ false, /* isBootstrap */ true);
+	    };
+	    Service.prototype.embedInternal = function (element, config, phasedRender, isBootstrap) {
+	        if (config === void 0) { config = {}; }
+	        var component;
+	        var powerBiElement = element;
+	        if (powerBiElement.powerBiEmbed) {
+	            if (isBootstrap) {
+	                throw new Error("Attempted to bootstrap element " + element.outerHTML + ", but the element is already a powerbi element.");
+	            }
+	            component = this.embedExisting(powerBiElement, config, phasedRender);
+	        }
+	        else {
+	            component = this.embedNew(powerBiElement, config, phasedRender, isBootstrap);
+	        }
+	        return component;
+	    };
+	    Service.prototype.getNumberOfComponents = function () {
+	        if (!this.embeds) {
+	            return 0;
+	        }
+	        return this.embeds.length;
+	    };
+	    Service.prototype.getSdkSessionId = function () {
+	        return this.uniqueSessionId;
+	    };
+	    /**
+	     * Given a configuration based on a Power BI element, saves the component instance that reference the element for later lookup.
+	     *
+	     * @private
+	     * @param {IPowerBiElement} element
+	     * @param {embed.IEmbedConfigurationBase} config
+	     * @returns {embed.Embed}
+	     */
+	    Service.prototype.embedNew = function (element, config, phasedRender, isBootstrap) {
+	        var componentType = config.type || element.getAttribute(embed.Embed.typeAttribute);
+	        if (!componentType) {
+	            throw new Error("Attempted to embed using config " + JSON.stringify(config) + " on element " + element.outerHTML + ", but could not determine what type of component to embed. You must specify a type in the configuration or as an attribute such as '" + embed.Embed.typeAttribute + "=\"" + report_1.Report.type.toLowerCase() + "\"'.");
+	        }
+	        // Saves the type as part of the configuration so that it can be referenced later at a known location.
+	        config.type = componentType;
+	        var Component = utils.find(function (component) { return componentType === component.type.toLowerCase(); }, Service.components);
+	        if (!Component) {
+	            throw new Error("Attempted to embed component of type: " + componentType + " but did not find any matching component.  Please verify the type you specified is intended.");
+	        }
+	        var component = new Component(this, element, config, phasedRender, isBootstrap);
+	        element.powerBiEmbed = component;
+	        this.addOrOverwriteEmbed(component, element);
+	        return component;
+	    };
+	    /**
+	     * Given an element that already contains an embed component, load with a new configuration.
+	     *
+	     * @private
+	     * @param {IPowerBiElement} element
+	     * @param {embed.IEmbedConfigurationBase} config
+	     * @returns {embed.Embed}
+	     */
+	    Service.prototype.embedExisting = function (element, config, phasedRender) {
+	        var component = utils.find(function (x) { return x.element === element; }, this.embeds);
+	        if (!component) {
+	            throw new Error("Attempted to embed using config " + JSON.stringify(config) + " on element " + element.outerHTML + " which already has embedded comopnent associated, but could not find the existing comopnent in the list of active components. This could indicate the embeds list is out of sync with the DOM, or the component is referencing the incorrect HTML element.");
+	        }
+	        // TODO: Multiple embedding to the same iframe is not supported in QnA
+	        if (config.type && config.type.toLowerCase() === "qna") {
+	            return this.embedNew(element, config);
+	        }
+	        /**
+	         * TODO: Dynamic embed type switching could be supported but there is work needed to prepare the service state and DOM cleanup.
+	         * remove all event handlers from the DOM, then reset the element to initial state which removes iframe, and removes from list of embeds
+	         * then we can call the embedNew function which would allow setting the proper embedUrl and construction of object based on the new type.
+	         */
+	        if (typeof config.type === "string" && config.type !== component.config.type) {
+	            /**
+	             * When loading report after create we want to use existing Iframe to optimize load period
+	             */
+	            if (config.type === "report" && component.config.type === "create") {
+	                var report = new report_1.Report(this, element, config, /* phasedRender */ false, /* isBootstrap */ false, element.powerBiEmbed.iframe);
+	                report.load(config);
+	                element.powerBiEmbed = report;
+	                this.addOrOverwriteEmbed(component, element);
+	                return report;
+	            }
+	            throw new Error("Embedding on an existing element with a different type than the previous embed object is not supported.  Attempted to embed using config " + JSON.stringify(config) + " on element " + element.outerHTML + ", but the existing element contains an embed of type: " + this.config.type + " which does not match the new type: " + config.type);
+	        }
+	        component.populateConfig(config, /* isBootstrap */ false);
+	        component.load(component.config, phasedRender);
+	        return component;
+	    };
+	    /**
+	     * Adds an event handler for DOMContentLoaded, which searches the DOM for elements that have the 'powerbi-embed-url' attribute,
+	     * and automatically attempts to embed a powerbi component based on information from other powerbi-* attributes.
+	     *
+	     * Note: Only runs if `config.autoEmbedOnContentLoaded` is true when the service is created.
+	     * This handler is typically useful only for applications that are rendered on the server so that all required data is available when the handler is called.
+	     */
+	    Service.prototype.enableAutoEmbed = function () {
+	        var _this = this;
+	        window.addEventListener('DOMContentLoaded', function (event) { return _this.init(document.body); }, false);
+	    };
+	    /**
+	     * Returns an instance of the component associated with the element.
+	     *
+	     * @param {HTMLElement} element
+	     * @returns {(Report | Tile)}
+	     */
+	    Service.prototype.get = function (element) {
+	        var powerBiElement = element;
+	        if (!powerBiElement.powerBiEmbed) {
+	            throw new Error("You attempted to get an instance of powerbi component associated with element: " + element.outerHTML + " but there was no associated instance.");
+	        }
+	        return powerBiElement.powerBiEmbed;
+	    };
+	    /**
+	     * Finds an embed instance by the name or unique ID that is provided.
+	     *
+	     * @param {string} uniqueId
+	     * @returns {(Report | Tile)}
+	     */
+	    Service.prototype.find = function (uniqueId) {
+	        return utils.find(function (x) { return x.config.uniqueId === uniqueId; }, this.embeds);
+	    };
+	    Service.prototype.addOrOverwriteEmbed = function (component, element) {
+	        // remove embeds over the same div element.
+	        this.embeds = this.embeds.filter(function (embed) {
+	            return embed.element.id !== element.id;
+	        });
+	        this.embeds.push(component);
+	    };
+	    /**
+	     * Given an HTML element that has a component embedded within it, removes the component from the list of embedded components, removes the association between the element and the component, and removes the iframe.
+	     *
+	     * @param {HTMLElement} element
+	     * @returns {void}
+	     */
+	    Service.prototype.reset = function (element) {
+	        var powerBiElement = element;
+	        if (!powerBiElement.powerBiEmbed) {
+	            return;
+	        }
+	        /** Removes the element frontLoad listener if exists. */
+	        var embedElement = powerBiElement.powerBiEmbed;
+	        if (embedElement.frontLoadHandler) {
+	            embedElement.element.removeEventListener('ready', embedElement.frontLoadHandler, false);
+	        }
+	        /** Removes the component from an internal list of components. */
+	        utils.remove(function (x) { return x === powerBiElement.powerBiEmbed; }, this.embeds);
+	        /** Deletes a property from the HTML element. */
+	        delete powerBiElement.powerBiEmbed;
+	        /** Removes the iframe from the element. */
+	        var iframe = element.querySelector('iframe');
+	        if (iframe) {
+	            if (iframe.remove !== undefined) {
+	                iframe.remove();
+	            }
+	            else {
+	                /** Workaround for IE: unhandled rejection TypeError: object doesn't support propert or method 'remove' */
+	                iframe.parentElement.removeChild(iframe);
+	            }
+	        }
+	    };
+	    /**
+	     * handles tile events
+	     *
+	     * @param {IEvent<any>} event
+	     */
+	    Service.prototype.handleTileEvents = function (event) {
+	        if (event.type === 'tile') {
+	            this.handleEvent(event);
+	        }
+	    };
+	    /**
+	     * Given an event object, finds the embed component with the matching type and ID, and invokes its handleEvent method with the event object.
+	     *
+	     * @private
+	     * @param {IEvent<any>} event
+	     */
+	    Service.prototype.handleEvent = function (event) {
+	        var embed = utils.find(function (embed) {
+	            return (embed.config.uniqueId === event.id);
+	        }, this.embeds);
+	        if (embed) {
+	            var value = event.value;
+	            if (event.name === 'pageChanged') {
+	                var pageKey = 'newPage';
+	                var page = value[pageKey];
+	                if (!page) {
+	                    throw new Error("Page model not found at 'event.value." + pageKey + "'.");
+	                }
+	                value[pageKey] = new page_1.Page(embed, page.name, page.displayName, true /* isActive */);
+	            }
+	            utils.raiseCustomEvent(embed.element, event.name, value);
+	        }
+	    };
+	    /**
+	     * API for warm starting powerbi embedded endpoints.
+	     * Use this API to preload Power BI Embedded in the background.
+	     *
+	     * @public
+	     * @param {embed.IEmbedConfigurationBase} [config={}]
+	     * @param {HTMLElement} [element=undefined]
+	     */
+	    Service.prototype.preload = function (config, element) {
+	        var iframeContent = document.createElement("iframe");
+	        iframeContent.setAttribute("style", "display:none;");
+	        iframeContent.setAttribute("src", config.embedUrl);
+	        iframeContent.setAttribute("scrolling", "no");
+	        iframeContent.setAttribute("allowfullscreen", "false");
+	        var node = element;
+	        if (!node) {
+	            node = document.getElementsByTagName("body")[0];
+	        }
+	        node.appendChild(iframeContent);
+	        iframeContent.onload = function () {
+	            utils.raiseCustomEvent(iframeContent, "preloaded", {});
+	        };
+	        return iframeContent;
+	    };
+	    /**
+	     * A list of components that this service can embed
+	     */
+	    Service.components = [
+	        tile_1.Tile,
+	        report_1.Report,
+	        dashboard_1.Dashboard,
+	        qna_1.Qna,
+	        visual_1.Visual
+	    ];
+	    /**
+	     * The default configuration for the service
+	     */
+	    Service.defaultConfig = {
+	        autoEmbedOnContentLoaded: false,
+	        onError: function () {
+	            var args = [];
+	            for (var _i = 0; _i < arguments.length; _i++) {
+	                args[_i - 0] = arguments[_i];
+	            }
+	            return console.log(args[0], args.slice(1));
+	        }
+	    };
+	    return Service;
+	}());
+	exports.Service = Service;
 
 
 /***/ }),
 /* 2 */
 /***/ (function(module, exports, __webpack_require__) {
 
-	var utils = __webpack_require__(3);
-	var sdkConfig = __webpack_require__(4);
-	var models = __webpack_require__(5);
-	var errors_1 = __webpack_require__(6);
-	/**
-	 * Base class for all Power BI embed components
-	 *
-	 * @export
-	 * @abstract
-	 * @class Embed
-	 */
-	var Embed = (function () {
-	    /**
-	     * Creates an instance of Embed.
-	     *
-	     * Note: there is circular reference between embeds and the service, because
-	     * the service has a list of all embeds on the host page, and each embed has a reference to the service that created it.
-	     *
-	     * @param {service.Service} service
-	     * @param {HTMLElement} element
-	     * @param {IEmbedConfigurationBase} config
-	     */
-	    function Embed(service, element, config, iframe, phasedRender, isBootstrap) {
-	        this.allowedEvents = [];
-	        if (utils.autoAuthInEmbedUrl(config.embedUrl)) {
-	            throw new Error(errors_1.EmbedUrlNotSupported);
-	        }
-	        Array.prototype.push.apply(this.allowedEvents, Embed.allowedEvents);
-	        this.eventHandlers = [];
-	        this.service = service;
-	        this.element = element;
-	        this.iframe = iframe;
-	        this.embeType = config.type.toLowerCase();
-	        this.populateConfig(config, isBootstrap);
-	        if (this.embeType === 'create') {
-	            this.setIframe(false /*set EventListener to call create() on 'load' event*/, phasedRender, isBootstrap);
-	        }
-	        else {
-	            this.setIframe(true /*set EventListener to call load() on 'load' event*/, phasedRender, isBootstrap);
-	        }
-	    }
-	    /**
-	     * Sends createReport configuration data.
-	     *
-	     * ```javascript
-	     * createReport({
-	     *   datasetId: '5dac7a4a-4452-46b3-99f6-a25915e0fe55',
-	     *   accessToken: 'eyJ0eXA ... TaE2rTSbmg',
-	     * ```
-	     *
-	     * @param {models.IReportCreateConfiguration} config
-	     * @returns {Promise<void>}
-	     */
-	    Embed.prototype.createReport = function (config) {
-	        var errors = models.validateCreateReport(config);
-	        if (errors) {
-	            throw errors;
-	        }
-	        return this.service.hpm.post("/report/create", config, { uid: this.config.uniqueId, sdkSessionId: this.service.getSdkSessionId() }, this.iframe.contentWindow)
-	            .then(function (response) {
-	            return response.body;
-	        }, function (response) {
-	            throw response.body;
-	        });
-	    };
-	    /**
-	     * Saves Report.
-	     *
-	     * @returns {Promise<void>}
-	     */
-	    Embed.prototype.save = function () {
-	        return this.service.hpm.post('/report/save', null, { uid: this.config.uniqueId }, this.iframe.contentWindow)
-	            .then(function (response) {
-	            return response.body;
-	        })
-	            .catch(function (response) {
-	            throw response.body;
-	        });
-	    };
-	    /**
-	     * SaveAs Report.
-	     *
-	     * @returns {Promise<void>}
-	     */
-	    Embed.prototype.saveAs = function (saveAsParameters) {
-	        return this.service.hpm.post('/report/saveAs', saveAsParameters, { uid: this.config.uniqueId }, this.iframe.contentWindow)
-	            .then(function (response) {
-	            return response.body;
-	        })
-	            .catch(function (response) {
-	            throw response.body;
-	        });
-	    };
-	    /**
-	     * Sends load configuration data.
-	     *
-	     * ```javascript
-	     * report.load({
-	     *   type: 'report',
-	     *   id: '5dac7a4a-4452-46b3-99f6-a25915e0fe55',
-	     *   accessToken: 'eyJ0eXA ... TaE2rTSbmg',
-	     *   settings: {
-	     *     navContentPaneEnabled: false
-	     *   },
-	     *   pageName: "DefaultPage",
-	     *   filters: [
-	     *     {
-	     *        ...  DefaultReportFilter ...
-	     *     }
-	     *   ]
-	     * })
-	     *   .catch(error => { ... });
-	     * ```
-	     *
-	     * @param {models.ILoadConfiguration} config
-	     * @param {boolean} phasedRender
-	     * @returns {Promise<void>}
-	     */
-	    Embed.prototype.load = function (config, phasedRender) {
-	        var _this = this;
-	        if (!config.accessToken) {
-	            return;
-	        }
-	        var path = phasedRender && config.type === 'report' ? this.phasedLoadPath : this.loadPath;
-	        var headers = {
-	            uid: this.config.uniqueId,
-	            sdkSessionId: this.service.getSdkSessionId(),
-	            bootstrapped: this.config.bootstrapped,
-	            sdkVersion: sdkConfig.default.version
-	        };
-	        return this.service.hpm.post(path, config, headers, this.iframe.contentWindow)
-	            .then(function (response) {
-	            utils.assign(_this.config, config);
-	            return response.body;
-	        }, function (response) {
-	            throw response.body;
-	        });
-	    };
-	    /**
-	     * Removes one or more event handlers from the list of handlers.
-	     * If a reference to the existing handle function is specified, remove the specific handler.
-	     * If the handler is not specified, remove all handlers for the event name specified.
-	     *
-	     * ```javascript
-	     * report.off('pageChanged')
-	     *
-	     * or
-	     *
-	     * const logHandler = function (event) {
-	     *    console.log(event);
-	     * };
-	     *
-	     * report.off('pageChanged', logHandler);
-	     * ```
-	     *
-	     * @template T
-	     * @param {string} eventName
-	     * @param {service.IEventHandler<T>} [handler]
-	     */
-	    Embed.prototype.off = function (eventName, handler) {
-	        var _this = this;
-	        var fakeEvent = { name: eventName, type: null, id: null, value: null };
-	        if (handler) {
-	            utils.remove(function (eventHandler) { return eventHandler.test(fakeEvent) && (eventHandler.handle === handler); }, this.eventHandlers);
-	            this.element.removeEventListener(eventName, handler);
-	        }
-	        else {
-	            var eventHandlersToRemove = this.eventHandlers
-	                .filter(function (eventHandler) { return eventHandler.test(fakeEvent); });
-	            eventHandlersToRemove
-	                .forEach(function (eventHandlerToRemove) {
-	                utils.remove(function (eventHandler) { return eventHandler === eventHandlerToRemove; }, _this.eventHandlers);
-	                _this.element.removeEventListener(eventName, eventHandlerToRemove.handle);
-	            });
-	        }
-	    };
-	    /**
-	     * Adds an event handler for a specific event.
-	     *
-	     * ```javascript
-	     * report.on('pageChanged', (event) => {
-	     *   console.log('PageChanged: ', event.page.name);
-	     * });
-	     * ```
-	     *
-	     * @template T
-	     * @param {string} eventName
-	     * @param {service.IEventHandler<T>} handler
-	     */
-	    Embed.prototype.on = function (eventName, handler) {
-	        if (this.allowedEvents.indexOf(eventName) === -1) {
-	            throw new Error("eventName must be one of " + this.allowedEvents + ". You passed: " + eventName);
-	        }
-	        this.eventHandlers.push({
-	            test: function (event) { return event.name === eventName; },
-	            handle: handler
-	        });
-	        this.element.addEventListener(eventName, handler);
-	    };
-	    /**
-	     * Reloads embed using existing configuration.
-	     * E.g. For reports this effectively clears all filters and makes the first page active which simulates resetting a report back to loaded state.
-	     *
-	     * ```javascript
-	     * report.reload();
-	     * ```
-	     */
-	    Embed.prototype.reload = function () {
-	        return this.load(this.config);
-	    };
-	    /**
-	     * Set accessToken.
-	     *
-	     * @returns {Promise<void>}
-	     */
-	    Embed.prototype.setAccessToken = function (accessToken) {
-	        var _this = this;
-	        var embedType = this.config.type;
-	        embedType = (embedType === 'create' || embedType === 'visual' || embedType === 'qna') ? 'report' : embedType;
-	        return this.service.hpm.post('/' + embedType + '/token', accessToken, { uid: this.config.uniqueId }, this.iframe.contentWindow)
-	            .then(function (response) {
-	            _this.config.accessToken = accessToken;
-	            _this.element.setAttribute(Embed.accessTokenAttribute, accessToken);
-	            _this.service.accessToken = accessToken;
-	            return response.body;
-	        })
-	            .catch(function (response) {
-	            throw response.body;
-	        });
-	    };
-	    /**
-	     * Gets an access token from the first available location: config, attribute, global.
-	     *
-	     * @private
-	     * @param {string} globalAccessToken
-	     * @returns {string}
-	     */
-	    Embed.prototype.getAccessToken = function (globalAccessToken) {
-	        var accessToken = this.config.accessToken || this.element.getAttribute(Embed.accessTokenAttribute) || globalAccessToken;
-	        if (!accessToken) {
-	            throw new Error("No access token was found for element. You must specify an access token directly on the element using attribute '" + Embed.accessTokenAttribute + "' or specify a global token at: powerbi.accessToken.");
-	        }
-	        return accessToken;
-	    };
-	    /**
-	     * Populate config for create and load
-	     *
-	     * @param {IEmbedConfiguration}
-	     * @returns {void}
-	     */
-	    Embed.prototype.populateConfig = function (config, isBootstrap) {
-	        if (this.bootstrapConfig) {
-	            this.config = utils.assign({}, this.bootstrapConfig, config);
-	            // reset bootstrapConfig because we do not want to merge it in re-embed scenario.
-	            this.bootstrapConfig = null;
-	        }
-	        else {
-	            // Copy config - important for multiple iframe scenario.
-	            // Otherwise, if a user uses the same config twice, same unique Id which will be used in different iframes.
-	            this.config = utils.assign({}, config);
-	        }
-	        this.config.embedUrl = this.getEmbedUrl(isBootstrap);
-	        this.config.groupId = this.getGroupId();
-	        this.addLocaleToEmbedUrl(config);
-	        this.config.uniqueId = this.getUniqueId();
-	        if (isBootstrap) {
-	            // save current config in bootstrapConfig to be able to merge it on next call to powerbi.embed
-	            this.bootstrapConfig = this.config;
-	            this.bootstrapConfig.bootstrapped = true;
-	        }
-	        else {
-	            this.config.accessToken = this.getAccessToken(this.service.accessToken);
-	        }
-	        this.configChanged(isBootstrap);
-	    };
-	    /**
-	     * Adds locale parameters to embedUrl
-	     *
-	     * @private
-	     * @param {IEmbedConfiguration} config
-	     */
-	    Embed.prototype.addLocaleToEmbedUrl = function (config) {
-	        if (!config.settings) {
-	            return;
-	        }
-	        var localeSettings = config.settings.localeSettings;
-	        if (localeSettings && localeSettings.language) {
-	            this.config.embedUrl = utils.addParamToUrl(this.config.embedUrl, 'language', localeSettings.language);
-	        }
-	        if (localeSettings && localeSettings.formatLocale) {
-	            this.config.embedUrl = utils.addParamToUrl(this.config.embedUrl, 'formatLocale', localeSettings.formatLocale);
-	        }
-	    };
-	    /**
-	     * Gets an embed url from the first available location: options, attribute.
-	     *
-	     * @private
-	     * @returns {string}
-	     */
-	    Embed.prototype.getEmbedUrl = function (isBootstrap) {
-	        var embedUrl = this.config.embedUrl || this.element.getAttribute(Embed.embedUrlAttribute);
-	        if (isBootstrap && !embedUrl) {
-	            // Prepare flow, embed url was not provided, use hostname to build embed url.
-	            embedUrl = this.getDefaultEmbedUrl(this.config.hostname);
-	        }
-	        if (typeof embedUrl !== 'string' || embedUrl.length === 0) {
-	            throw new Error("Embed Url is required, but it was not found. You must provide an embed url either as part of embed configuration or as attribute '" + Embed.embedUrlAttribute + "'.");
-	        }
-	        return embedUrl;
-	    };
-	    Embed.prototype.getDefaultEmbedUrl = function (hostname) {
-	        if (!hostname) {
-	            hostname = Embed.defaultEmbedHostName;
-	        }
-	        var endpoint = this.getDefaultEmbedUrlEndpoint();
-	        // Trim spaces to fix user mistakes.
-	        hostname = hostname.toLowerCase().trim();
-	        if (hostname.indexOf("http://") === 0) {
-	            throw new Error("HTTP is not allowed. HTTPS is required");
-	        }
-	        if (hostname.indexOf("https://") === 0) {
-	            return hostname + "/" + endpoint;
-	        }
-	        return "https://" + hostname + "/" + endpoint;
-	    };
-	    /**
-	     * Gets a unique ID from the first available location: options, attribute.
-	     * If neither is provided generate a unique string.
-	     *
-	     * @private
-	     * @returns {string}
-	     */
-	    Embed.prototype.getUniqueId = function () {
-	        return this.config.uniqueId || this.element.getAttribute(Embed.nameAttribute) || utils.createRandomString();
-	    };
-	    /**
-	     * Gets the group ID from the first available location: options, embeddedUrl.
-	     *
-	     * @private
-	     * @returns {string}
-	     */
-	    Embed.prototype.getGroupId = function () {
-	        return this.config.groupId || Embed.findGroupIdFromEmbedUrl(this.config.embedUrl);
-	    };
-	    /**
-	     * Requests the browser to render the component's iframe in fullscreen mode.
-	     */
-	    Embed.prototype.fullscreen = function () {
-	        var requestFullScreen = this.iframe.requestFullscreen || this.iframe.msRequestFullscreen || this.iframe.mozRequestFullScreen || this.iframe.webkitRequestFullscreen;
-	        requestFullScreen.call(this.iframe);
-	    };
-	    /**
-	     * Requests the browser to exit fullscreen mode.
-	     */
-	    Embed.prototype.exitFullscreen = function () {
-	        if (!this.isFullscreen(this.iframe)) {
-	            return;
-	        }
-	        var exitFullscreen = document.exitFullscreen || document.mozCancelFullScreen || document.webkitExitFullscreen || document.msExitFullscreen;
-	        exitFullscreen.call(document);
-	    };
-	    /**
-	     * Returns true if the iframe is rendered in fullscreen mode,
-	     * otherwise returns false.
-	     *
-	     * @private
-	     * @param {HTMLIFrameElement} iframe
-	     * @returns {boolean}
-	     */
-	    Embed.prototype.isFullscreen = function (iframe) {
-	        var options = ['fullscreenElement', 'webkitFullscreenElement', 'mozFullscreenScreenElement', 'msFullscreenElement'];
-	        return options.some(function (option) { return document[option] === iframe; });
-	    };
-	    /**
-	     * Sets Iframe for embed
-	     */
-	    Embed.prototype.setIframe = function (isLoad, phasedRender, isBootstrap) {
-	        var _this = this;
-	        if (!this.iframe) {
-	            var iframeContent = document.createElement("iframe");
-	            var embedUrl = this.config.uniqueId ? utils.addParamToUrl(this.config.embedUrl, 'uid', this.config.uniqueId) : this.config.embedUrl;
-	            iframeContent.style.width = '100%';
-	            iframeContent.style.height = '100%';
-	            iframeContent.setAttribute("src", embedUrl);
-	            iframeContent.setAttribute("scrolling", "no");
-	            iframeContent.setAttribute("allowfullscreen", "true");
-	            var node = this.element;
-	            while (node.firstChild) {
-	                node.removeChild(node.firstChild);
-	            }
-	            node.appendChild(iframeContent);
-	            this.iframe = node.firstChild;
-	        }
-	        if (isLoad) {
-	            if (!isBootstrap) {
-	                // Validate config if it's not a bootstrap case.
-	                var errors = this.validate(this.config);
-	                if (errors) {
-	                    throw errors;
-	                }
-	            }
-	            this.iframe.addEventListener('load', function () { return _this.load(_this.config, phasedRender); }, false);
-	            if (this.service.getNumberOfComponents() <= Embed.maxFrontLoadTimes) {
-	                this.frontLoadHandler = function () { return _this.frontLoadSendConfig(_this.config); };
-	                // 'ready' event is fired by the embedded element (not by the iframe)
-	                this.element.addEventListener('ready', this.frontLoadHandler, false);
-	            }
-	        }
-	        else {
-	            this.iframe.addEventListener('load', function () { return _this.createReport(_this.createConfig); }, false);
-	        }
-	    };
-	    /**
-	     * Sets Iframe's title
-	     */
-	    Embed.prototype.setComponentTitle = function (title) {
-	        if (!this.iframe) {
-	            return;
-	        }
-	        if (title == null) {
-	            this.iframe.removeAttribute("title");
-	        }
-	        else {
-	            this.iframe.setAttribute("title", title);
-	        }
-	    };
-	    /**
-	     * Sets element's tabindex attribute
-	     */
-	    Embed.prototype.setComponentTabIndex = function (tabIndex) {
-	        if (!this.element) {
-	            return;
-	        }
-	        this.element.setAttribute("tabindex", (tabIndex == null) ? "0" : tabIndex.toString());
-	    };
-	    /**
-	     * Removes element's tabindex attribute
-	     */
-	    Embed.prototype.removeComponentTabIndex = function (tabIndex) {
-	        if (!this.element) {
-	            return;
-	        }
-	        this.element.removeAttribute("tabindex");
-	    };
-	    /**
-	     * Adds the ability to get groupId from url.
-	     * By extracting the ID we can ensure that the ID is always explicitly provided as part of the load configuration.
-	     *
-	     * @static
-	     * @param {string} url
-	     * @returns {string}
-	     */
-	    Embed.findGroupIdFromEmbedUrl = function (url) {
-	        var groupIdRegEx = /groupId="?([^&]+)"?/;
-	        var groupIdMatch = url.match(groupIdRegEx);
-	        var groupId;
-	        if (groupIdMatch) {
-	            groupId = groupIdMatch[1];
-	        }
-	        return groupId;
-	    };
-	    /**
-	     * Sends the config for front load calls, after 'ready' message is received from the iframe
-	     */
-	    Embed.prototype.frontLoadSendConfig = function (config) {
-	        if (!config.accessToken) {
-	            return;
-	        }
-	        var errors = this.validate(config);
-	        if (errors) {
-	            throw errors;
-	        }
-	        // contentWindow must be initialized
-	        if (this.iframe.contentWindow == null)
-	            return;
-	        return this.service.hpm.post("/frontload/config", config, { uid: this.config.uniqueId }, this.iframe.contentWindow).then(function (response) {
-	            return response.body;
-	        }, function (response) {
-	            throw response.body;
-	        });
-	    };
-	    Embed.allowedEvents = ["loaded", "saved", "rendered", "saveAsTriggered", "error", "dataSelected", "buttonClicked"];
-	    Embed.accessTokenAttribute = 'powerbi-access-token';
-	    Embed.embedUrlAttribute = 'powerbi-embed-url';
-	    Embed.nameAttribute = 'powerbi-name';
-	    Embed.typeAttribute = 'powerbi-type';
-	    Embed.defaultEmbedHostName = "https://app.powerbi.com";
-	    Embed.maxFrontLoadTimes = 2;
-	    return Embed;
-	}());
-	exports.Embed = Embed;
+	var utils = __webpack_require__(3);
+	var sdkConfig = __webpack_require__(4);
+	var models = __webpack_require__(5);
+	var errors_1 = __webpack_require__(6);
+	/**
+	 * Base class for all Power BI embed components
+	 *
+	 * @export
+	 * @abstract
+	 * @class Embed
+	 */
+	var Embed = (function () {
+	    /**
+	     * Creates an instance of Embed.
+	     *
+	     * Note: there is circular reference between embeds and the service, because
+	     * the service has a list of all embeds on the host page, and each embed has a reference to the service that created it.
+	     *
+	     * @param {service.Service} service
+	     * @param {HTMLElement} element
+	     * @param {IEmbedConfigurationBase} config
+	     */
+	    function Embed(service, element, config, iframe, phasedRender, isBootstrap) {
+	        this.allowedEvents = [];
+	        if (utils.autoAuthInEmbedUrl(config.embedUrl)) {
+	            throw new Error(errors_1.EmbedUrlNotSupported);
+	        }
+	        Array.prototype.push.apply(this.allowedEvents, Embed.allowedEvents);
+	        this.eventHandlers = [];
+	        this.service = service;
+	        this.element = element;
+	        this.iframe = iframe;
+	        this.embeType = config.type.toLowerCase();
+	        this.populateConfig(config, isBootstrap);
+	        if (this.embeType === 'create') {
+	            this.setIframe(false /*set EventListener to call create() on 'load' event*/, phasedRender, isBootstrap);
+	        }
+	        else {
+	            this.setIframe(true /*set EventListener to call load() on 'load' event*/, phasedRender, isBootstrap);
+	        }
+	    }
+	    /**
+	     * Sends createReport configuration data.
+	     *
+	     * ```javascript
+	     * createReport({
+	     *   datasetId: '5dac7a4a-4452-46b3-99f6-a25915e0fe55',
+	     *   accessToken: 'eyJ0eXA ... TaE2rTSbmg',
+	     * ```
+	     *
+	     * @param {models.IReportCreateConfiguration} config
+	     * @returns {Promise<void>}
+	     */
+	    Embed.prototype.createReport = function (config) {
+	        var errors = models.validateCreateReport(config);
+	        if (errors) {
+	            throw errors;
+	        }
+	        return this.service.hpm.post("/report/create", config, { uid: this.config.uniqueId, sdkSessionId: this.service.getSdkSessionId() }, this.iframe.contentWindow)
+	            .then(function (response) {
+	            return response.body;
+	        }, function (response) {
+	            throw response.body;
+	        });
+	    };
+	    /**
+	     * Saves Report.
+	     *
+	     * @returns {Promise<void>}
+	     */
+	    Embed.prototype.save = function () {
+	        return this.service.hpm.post('/report/save', null, { uid: this.config.uniqueId }, this.iframe.contentWindow)
+	            .then(function (response) {
+	            return response.body;
+	        })
+	            .catch(function (response) {
+	            throw response.body;
+	        });
+	    };
+	    /**
+	     * SaveAs Report.
+	     *
+	     * @returns {Promise<void>}
+	     */
+	    Embed.prototype.saveAs = function (saveAsParameters) {
+	        return this.service.hpm.post('/report/saveAs', saveAsParameters, { uid: this.config.uniqueId }, this.iframe.contentWindow)
+	            .then(function (response) {
+	            return response.body;
+	        })
+	            .catch(function (response) {
+	            throw response.body;
+	        });
+	    };
+	    /**
+	     * Sends load configuration data.
+	     *
+	     * ```javascript
+	     * report.load({
+	     *   type: 'report',
+	     *   id: '5dac7a4a-4452-46b3-99f6-a25915e0fe55',
+	     *   accessToken: 'eyJ0eXA ... TaE2rTSbmg',
+	     *   settings: {
+	     *     navContentPaneEnabled: false
+	     *   },
+	     *   pageName: "DefaultPage",
+	     *   filters: [
+	     *     {
+	     *        ...  DefaultReportFilter ...
+	     *     }
+	     *   ]
+	     * })
+	     *   .catch(error => { ... });
+	     * ```
+	     *
+	     * @param {models.ILoadConfiguration} config
+	     * @param {boolean} phasedRender
+	     * @returns {Promise<void>}
+	     */
+	    Embed.prototype.load = function (config, phasedRender) {
+	        var _this = this;
+	        if (!config.accessToken) {
+	            return;
+	        }
+	        var path = phasedRender && config.type === 'report' ? this.phasedLoadPath : this.loadPath;
+	        var headers = {
+	            uid: this.config.uniqueId,
+	            sdkSessionId: this.service.getSdkSessionId(),
+	            bootstrapped: this.config.bootstrapped,
+	            sdkVersion: sdkConfig.default.version
+	        };
+	        return this.service.hpm.post(path, config, headers, this.iframe.contentWindow)
+	            .then(function (response) {
+	            utils.assign(_this.config, config);
+	            return response.body;
+	        }, function (response) {
+	            throw response.body;
+	        });
+	    };
+	    /**
+	     * Removes one or more event handlers from the list of handlers.
+	     * If a reference to the existing handle function is specified, remove the specific handler.
+	     * If the handler is not specified, remove all handlers for the event name specified.
+	     *
+	     * ```javascript
+	     * report.off('pageChanged')
+	     *
+	     * or
+	     *
+	     * const logHandler = function (event) {
+	     *    console.log(event);
+	     * };
+	     *
+	     * report.off('pageChanged', logHandler);
+	     * ```
+	     *
+	     * @template T
+	     * @param {string} eventName
+	     * @param {service.IEventHandler<T>} [handler]
+	     */
+	    Embed.prototype.off = function (eventName, handler) {
+	        var _this = this;
+	        var fakeEvent = { name: eventName, type: null, id: null, value: null };
+	        if (handler) {
+	            utils.remove(function (eventHandler) { return eventHandler.test(fakeEvent) && (eventHandler.handle === handler); }, this.eventHandlers);
+	            this.element.removeEventListener(eventName, handler);
+	        }
+	        else {
+	            var eventHandlersToRemove = this.eventHandlers
+	                .filter(function (eventHandler) { return eventHandler.test(fakeEvent); });
+	            eventHandlersToRemove
+	                .forEach(function (eventHandlerToRemove) {
+	                utils.remove(function (eventHandler) { return eventHandler === eventHandlerToRemove; }, _this.eventHandlers);
+	                _this.element.removeEventListener(eventName, eventHandlerToRemove.handle);
+	            });
+	        }
+	    };
+	    /**
+	     * Adds an event handler for a specific event.
+	     *
+	     * ```javascript
+	     * report.on('pageChanged', (event) => {
+	     *   console.log('PageChanged: ', event.page.name);
+	     * });
+	     * ```
+	     *
+	     * @template T
+	     * @param {string} eventName
+	     * @param {service.IEventHandler<T>} handler
+	     */
+	    Embed.prototype.on = function (eventName, handler) {
+	        if (this.allowedEvents.indexOf(eventName) === -1) {
+	            throw new Error("eventName must be one of " + this.allowedEvents + ". You passed: " + eventName);
+	        }
+	        this.eventHandlers.push({
+	            test: function (event) { return event.name === eventName; },
+	            handle: handler
+	        });
+	        this.element.addEventListener(eventName, handler);
+	    };
+	    /**
+	     * Reloads embed using existing configuration.
+	     * E.g. For reports this effectively clears all filters and makes the first page active which simulates resetting a report back to loaded state.
+	     *
+	     * ```javascript
+	     * report.reload();
+	     * ```
+	     */
+	    Embed.prototype.reload = function () {
+	        return this.load(this.config);
+	    };
+	    /**
+	     * Set accessToken.
+	     *
+	     * @returns {Promise<void>}
+	     */
+	    Embed.prototype.setAccessToken = function (accessToken) {
+	        var _this = this;
+	        var embedType = this.config.type;
+	        embedType = (embedType === 'create' || embedType === 'visual' || embedType === 'qna') ? 'report' : embedType;
+	        return this.service.hpm.post('/' + embedType + '/token', accessToken, { uid: this.config.uniqueId }, this.iframe.contentWindow)
+	            .then(function (response) {
+	            _this.config.accessToken = accessToken;
+	            _this.element.setAttribute(Embed.accessTokenAttribute, accessToken);
+	            _this.service.accessToken = accessToken;
+	            return response.body;
+	        })
+	            .catch(function (response) {
+	            throw response.body;
+	        });
+	    };
+	    /**
+	     * Gets an access token from the first available location: config, attribute, global.
+	     *
+	     * @private
+	     * @param {string} globalAccessToken
+	     * @returns {string}
+	     */
+	    Embed.prototype.getAccessToken = function (globalAccessToken) {
+	        var accessToken = this.config.accessToken || this.element.getAttribute(Embed.accessTokenAttribute) || globalAccessToken;
+	        if (!accessToken) {
+	            throw new Error("No access token was found for element. You must specify an access token directly on the element using attribute '" + Embed.accessTokenAttribute + "' or specify a global token at: powerbi.accessToken.");
+	        }
+	        return accessToken;
+	    };
+	    /**
+	     * Populate config for create and load
+	     *
+	     * @param {IEmbedConfiguration}
+	     * @returns {void}
+	     */
+	    Embed.prototype.populateConfig = function (config, isBootstrap) {
+	        if (this.bootstrapConfig) {
+	            this.config = utils.assign({}, this.bootstrapConfig, config);
+	            // reset bootstrapConfig because we do not want to merge it in re-embed scenario.
+	            this.bootstrapConfig = null;
+	        }
+	        else {
+	            // Copy config - important for multiple iframe scenario.
+	            // Otherwise, if a user uses the same config twice, same unique Id which will be used in different iframes.
+	            this.config = utils.assign({}, config);
+	        }
+	        this.config.embedUrl = this.getEmbedUrl(isBootstrap);
+	        this.config.groupId = this.getGroupId();
+	        this.addLocaleToEmbedUrl(config);
+	        this.config.uniqueId = this.getUniqueId();
+	        if (isBootstrap) {
+	            // save current config in bootstrapConfig to be able to merge it on next call to powerbi.embed
+	            this.bootstrapConfig = this.config;
+	            this.bootstrapConfig.bootstrapped = true;
+	        }
+	        else {
+	            this.config.accessToken = this.getAccessToken(this.service.accessToken);
+	        }
+	        this.configChanged(isBootstrap);
+	    };
+	    /**
+	     * Adds locale parameters to embedUrl
+	     *
+	     * @private
+	     * @param {IEmbedConfiguration} config
+	     */
+	    Embed.prototype.addLocaleToEmbedUrl = function (config) {
+	        if (!config.settings) {
+	            return;
+	        }
+	        var localeSettings = config.settings.localeSettings;
+	        if (localeSettings && localeSettings.language) {
+	            this.config.embedUrl = utils.addParamToUrl(this.config.embedUrl, 'language', localeSettings.language);
+	        }
+	        if (localeSettings && localeSettings.formatLocale) {
+	            this.config.embedUrl = utils.addParamToUrl(this.config.embedUrl, 'formatLocale', localeSettings.formatLocale);
+	        }
+	    };
+	    /**
+	     * Gets an embed url from the first available location: options, attribute.
+	     *
+	     * @private
+	     * @returns {string}
+	     */
+	    Embed.prototype.getEmbedUrl = function (isBootstrap) {
+	        var embedUrl = this.config.embedUrl || this.element.getAttribute(Embed.embedUrlAttribute);
+	        if (isBootstrap && !embedUrl) {
+	            // Prepare flow, embed url was not provided, use hostname to build embed url.
+	            embedUrl = this.getDefaultEmbedUrl(this.config.hostname);
+	        }
+	        if (typeof embedUrl !== 'string' || embedUrl.length === 0) {
+	            throw new Error("Embed Url is required, but it was not found. You must provide an embed url either as part of embed configuration or as attribute '" + Embed.embedUrlAttribute + "'.");
+	        }
+	        return embedUrl;
+	    };
+	    Embed.prototype.getDefaultEmbedUrl = function (hostname) {
+	        if (!hostname) {
+	            hostname = Embed.defaultEmbedHostName;
+	        }
+	        var endpoint = this.getDefaultEmbedUrlEndpoint();
+	        // Trim spaces to fix user mistakes.
+	        hostname = hostname.toLowerCase().trim();
+	        if (hostname.indexOf("http://") === 0) {
+	            throw new Error("HTTP is not allowed. HTTPS is required");
+	        }
+	        if (hostname.indexOf("https://") === 0) {
+	            return hostname + "/" + endpoint;
+	        }
+	        return "https://" + hostname + "/" + endpoint;
+	    };
+	    /**
+	     * Gets a unique ID from the first available location: options, attribute.
+	     * If neither is provided generate a unique string.
+	     *
+	     * @private
+	     * @returns {string}
+	     */
+	    Embed.prototype.getUniqueId = function () {
+	        return this.config.uniqueId || this.element.getAttribute(Embed.nameAttribute) || utils.createRandomString();
+	    };
+	    /**
+	     * Gets the group ID from the first available location: options, embeddedUrl.
+	     *
+	     * @private
+	     * @returns {string}
+	     */
+	    Embed.prototype.getGroupId = function () {
+	        return this.config.groupId || Embed.findGroupIdFromEmbedUrl(this.config.embedUrl);
+	    };
+	    /**
+	     * Requests the browser to render the component's iframe in fullscreen mode.
+	     */
+	    Embed.prototype.fullscreen = function () {
+	        var requestFullScreen = this.iframe.requestFullscreen || this.iframe.msRequestFullscreen || this.iframe.mozRequestFullScreen || this.iframe.webkitRequestFullscreen;
+	        requestFullScreen.call(this.iframe);
+	    };
+	    /**
+	     * Requests the browser to exit fullscreen mode.
+	     */
+	    Embed.prototype.exitFullscreen = function () {
+	        if (!this.isFullscreen(this.iframe)) {
+	            return;
+	        }
+	        var exitFullscreen = document.exitFullscreen || document.mozCancelFullScreen || document.webkitExitFullscreen || document.msExitFullscreen;
+	        exitFullscreen.call(document);
+	    };
+	    /**
+	     * Returns true if the iframe is rendered in fullscreen mode,
+	     * otherwise returns false.
+	     *
+	     * @private
+	     * @param {HTMLIFrameElement} iframe
+	     * @returns {boolean}
+	     */
+	    Embed.prototype.isFullscreen = function (iframe) {
+	        var options = ['fullscreenElement', 'webkitFullscreenElement', 'mozFullscreenScreenElement', 'msFullscreenElement'];
+	        return options.some(function (option) { return document[option] === iframe; });
+	    };
+	    /**
+	     * Sets Iframe for embed
+	     */
+	    Embed.prototype.setIframe = function (isLoad, phasedRender, isBootstrap) {
+	        var _this = this;
+	        if (!this.iframe) {
+	            var iframeContent = document.createElement("iframe");
+	            var embedUrl = this.config.uniqueId ? utils.addParamToUrl(this.config.embedUrl, 'uid', this.config.uniqueId) : this.config.embedUrl;
+	            iframeContent.style.width = '100%';
+	            iframeContent.style.height = '100%';
+	            iframeContent.setAttribute("src", embedUrl);
+	            iframeContent.setAttribute("scrolling", "no");
+	            iframeContent.setAttribute("allowfullscreen", "true");
+	            var node = this.element;
+	            while (node.firstChild) {
+	                node.removeChild(node.firstChild);
+	            }
+	            node.appendChild(iframeContent);
+	            this.iframe = node.firstChild;
+	        }
+	        if (isLoad) {
+	            if (!isBootstrap) {
+	                // Validate config if it's not a bootstrap case.
+	                var errors = this.validate(this.config);
+	                if (errors) {
+	                    throw errors;
+	                }
+	            }
+	            this.iframe.addEventListener('load', function () { return _this.load(_this.config, phasedRender); }, false);
+	            if (this.service.getNumberOfComponents() <= Embed.maxFrontLoadTimes) {
+	                this.frontLoadHandler = function () { return _this.frontLoadSendConfig(_this.config); };
+	                // 'ready' event is fired by the embedded element (not by the iframe)
+	                this.element.addEventListener('ready', this.frontLoadHandler, false);
+	            }
+	        }
+	        else {
+	            this.iframe.addEventListener('load', function () { return _this.createReport(_this.createConfig); }, false);
+	        }
+	    };
+	    /**
+	     * Sets Iframe's title
+	     */
+	    Embed.prototype.setComponentTitle = function (title) {
+	        if (!this.iframe) {
+	            return;
+	        }
+	        if (title == null) {
+	            this.iframe.removeAttribute("title");
+	        }
+	        else {
+	            this.iframe.setAttribute("title", title);
+	        }
+	    };
+	    /**
+	     * Sets element's tabindex attribute
+	     */
+	    Embed.prototype.setComponentTabIndex = function (tabIndex) {
+	        if (!this.element) {
+	            return;
+	        }
+	        this.element.setAttribute("tabindex", (tabIndex == null) ? "0" : tabIndex.toString());
+	    };
+	    /**
+	     * Removes element's tabindex attribute
+	     */
+	    Embed.prototype.removeComponentTabIndex = function (tabIndex) {
+	        if (!this.element) {
+	            return;
+	        }
+	        this.element.removeAttribute("tabindex");
+	    };
+	    /**
+	     * Adds the ability to get groupId from url.
+	     * By extracting the ID we can ensure that the ID is always explicitly provided as part of the load configuration.
+	     *
+	     * @static
+	     * @param {string} url
+	     * @returns {string}
+	     */
+	    Embed.findGroupIdFromEmbedUrl = function (url) {
+	        var groupIdRegEx = /groupId="?([^&]+)"?/;
+	        var groupIdMatch = url.match(groupIdRegEx);
+	        var groupId;
+	        if (groupIdMatch) {
+	            groupId = groupIdMatch[1];
+	        }
+	        return groupId;
+	    };
+	    /**
+	     * Sends the config for front load calls, after 'ready' message is received from the iframe
+	     */
+	    Embed.prototype.frontLoadSendConfig = function (config) {
+	        if (!config.accessToken) {
+	            return;
+	        }
+	        var errors = this.validate(config);
+	        if (errors) {
+	            throw errors;
+	        }
+	        // contentWindow must be initialized
+	        if (this.iframe.contentWindow == null)
+	            return;
+	        return this.service.hpm.post("/frontload/config", config, { uid: this.config.uniqueId }, this.iframe.contentWindow).then(function (response) {
+	            return response.body;
+	        }, function (response) {
+	            throw response.body;
+	        });
+	    };
+	    Embed.allowedEvents = ["loaded", "saved", "rendered", "saveAsTriggered", "error", "dataSelected", "buttonClicked"];
+	    Embed.accessTokenAttribute = 'powerbi-access-token';
+	    Embed.embedUrlAttribute = 'powerbi-embed-url';
+	    Embed.nameAttribute = 'powerbi-name';
+	    Embed.typeAttribute = 'powerbi-type';
+	    Embed.defaultEmbedHostName = "https://app.powerbi.com";
+	    Embed.maxFrontLoadTimes = 2;
+	    return Embed;
+	}());
+	exports.Embed = Embed;
 
 
 /***/ }),
 /* 3 */
 /***/ (function(module, exports) {
 
-	/**
-	 * Raises a custom event with event data on the specified HTML element.
-	 *
-	 * @export
-	 * @param {HTMLElement} element
-	 * @param {string} eventName
-	 * @param {*} eventData
-	 */
-	function raiseCustomEvent(element, eventName, eventData) {
-	    var customEvent;
-	    if (typeof CustomEvent === 'function') {
-	        customEvent = new CustomEvent(eventName, {
-	            detail: eventData,
-	            bubbles: true,
-	            cancelable: true
-	        });
-	    }
-	    else {
-	        customEvent = document.createEvent('CustomEvent');
-	        customEvent.initCustomEvent(eventName, true, true, eventData);
-	    }
-	    element.dispatchEvent(customEvent);
-	}
-	exports.raiseCustomEvent = raiseCustomEvent;
-	/**
-	 * Finds the index of the first value in an array that matches the specified predicate.
-	 *
-	 * @export
-	 * @template T
-	 * @param {(x: T) => boolean} predicate
-	 * @param {T[]} xs
-	 * @returns {number}
-	 */
-	function findIndex(predicate, xs) {
-	    if (!Array.isArray(xs)) {
-	        throw new Error("You attempted to call find with second parameter that was not an array. You passed: " + xs);
-	    }
-	    var index;
-	    xs.some(function (x, i) {
-	        if (predicate(x)) {
-	            index = i;
-	            return true;
-	        }
-	    });
-	    return index;
-	}
-	exports.findIndex = findIndex;
-	/**
-	 * Finds the first value in an array that matches the specified predicate.
-	 *
-	 * @export
-	 * @template T
-	 * @param {(x: T) => boolean} predicate
-	 * @param {T[]} xs
-	 * @returns {T}
-	 */
-	function find(predicate, xs) {
-	    var index = findIndex(predicate, xs);
-	    return xs[index];
-	}
-	exports.find = find;
-	function remove(predicate, xs) {
-	    var index = findIndex(predicate, xs);
-	    xs.splice(index, 1);
-	}
-	exports.remove = remove;
-	// See: https://developer.mozilla.org/en-US/docs/Web/JavaScript/Reference/Global_Objects/Object/assign
-	// TODO: replace in favor of using polyfill
-	/**
-	 * Copies the values of all enumerable properties from one or more source objects to a target object, and returns the target object.
-	 *
-	 * @export
-	 * @param {any} args
-	 * @returns
-	 */
-	function assign() {
-	    var args = [];
-	    for (var _i = 0; _i < arguments.length; _i++) {
-	        args[_i - 0] = arguments[_i];
-	    }
-	    var target = args[0];
-	    'use strict';
-	    if (target === undefined || target === null) {
-	        throw new TypeError('Cannot convert undefined or null to object');
-	    }
-	    var output = Object(target);
-	    for (var index = 1; index < arguments.length; index++) {
-	        var source = arguments[index];
-	        if (source !== undefined && source !== null) {
-	            for (var nextKey in source) {
-	                if (source.hasOwnProperty(nextKey)) {
-	                    output[nextKey] = source[nextKey];
-	                }
-	            }
-	        }
-	    }
-	    return output;
-	}
-	exports.assign = assign;
-	/**
-	 * Generates a random 5 to 6 character string.
-	 *
-	 * @export
-	 * @returns {string}
-	 */
-	function createRandomString() {
-	    return getRandomValue().toString(36).substring(1);
-	}
-	exports.createRandomString = createRandomString;
-	/**
-	 * Generates a 20 charachter uuid.
-	 *
-	 * @export
-	 * @returns {string}
-	 */
-	function generateUUID() {
-	    var d = new Date().getTime();
-	    if (typeof performance !== 'undefined' && typeof performance.now === 'function') {
-	        d += performance.now();
-	    }
-	    return 'xxxxxxxxxxxxxxxxxxxx'.replace(/[xy]/g, function (c) {
-	        // Generate a random number, scaled from 0 to 15.
-	        var r = (getRandomValue() % 16);
-	        // Shift 4 times to divide by 16
-	        d >>= 4;
-	        return r.toString(16);
-	    });
-	}
-	exports.generateUUID = generateUUID;
-	/**
-	 * Adds a parameter to the given url
-	 *
-	 * @export
-	 * @param {string} url
-	 * @param {string} paramName
-	 * @param {string} value
-	 * @returns {string}
-	 */
-	function addParamToUrl(url, paramName, value) {
-	    var parameterPrefix = url.indexOf('?') > 0 ? '&' : '?';
-	    url += parameterPrefix + paramName + '=' + value;
-	    return url;
-	}
-	exports.addParamToUrl = addParamToUrl;
-	/**
-	 * Checks if the report is saved.
-	 *
-	 * @export
-	 * @param {HttpPostMessage} hpm
-	 * @param {string} uid
-	 * @param {Window} contentWindow
-	 * @returns {Promise<boolean>}
-	 */
-	function isSavedInternal(hpm, uid, contentWindow) {
-	    return hpm.get('/report/hasUnsavedChanges', { uid: uid }, contentWindow)
-	        .then(function (response) { return !response.body; }, function (response) {
-	        throw response.body;
-	    });
-	}
-	exports.isSavedInternal = isSavedInternal;
-	/**
-	 * Checks if the embed url is for RDL report.
-	 *
-	 * @export
-	 * @param {string} embedUrl
-	 * @returns {boolean}
-	 */
-	function isRDLEmbed(embedUrl) {
-	    return embedUrl.toLowerCase().indexOf("/rdlembed?") >= 0;
-	}
-	exports.isRDLEmbed = isRDLEmbed;
-	/**
-	 * Checks if the embed url contains autoAuth=true.
-	 *
-	 * @export
-	 * @param {string} embedUrl
-	 * @returns {boolean}
-	 */
-	function autoAuthInEmbedUrl(embedUrl) {
-	    return embedUrl && decodeURIComponent(embedUrl).toLowerCase().indexOf("autoauth=true") >= 0;
-	}
-	exports.autoAuthInEmbedUrl = autoAuthInEmbedUrl;
-	/**
-	 * Returns random number
-	 */
-	function getRandomValue() {
-	    // window.msCrypto for IE
-	    var cryptoObj = window.crypto || window.msCrypto;
-	    var randomValueArray = new Uint32Array(1);
-	    cryptoObj.getRandomValues(randomValueArray);
-	    return randomValueArray[0];
-	}
-	exports.getRandomValue = getRandomValue;
+	/**
+	 * Raises a custom event with event data on the specified HTML element.
+	 *
+	 * @export
+	 * @param {HTMLElement} element
+	 * @param {string} eventName
+	 * @param {*} eventData
+	 */
+	function raiseCustomEvent(element, eventName, eventData) {
+	    var customEvent;
+	    if (typeof CustomEvent === 'function') {
+	        customEvent = new CustomEvent(eventName, {
+	            detail: eventData,
+	            bubbles: true,
+	            cancelable: true
+	        });
+	    }
+	    else {
+	        customEvent = document.createEvent('CustomEvent');
+	        customEvent.initCustomEvent(eventName, true, true, eventData);
+	    }
+	    element.dispatchEvent(customEvent);
+	}
+	exports.raiseCustomEvent = raiseCustomEvent;
+	/**
+	 * Finds the index of the first value in an array that matches the specified predicate.
+	 *
+	 * @export
+	 * @template T
+	 * @param {(x: T) => boolean} predicate
+	 * @param {T[]} xs
+	 * @returns {number}
+	 */
+	function findIndex(predicate, xs) {
+	    if (!Array.isArray(xs)) {
+	        throw new Error("You attempted to call find with second parameter that was not an array. You passed: " + xs);
+	    }
+	    var index;
+	    xs.some(function (x, i) {
+	        if (predicate(x)) {
+	            index = i;
+	            return true;
+	        }
+	    });
+	    return index;
+	}
+	exports.findIndex = findIndex;
+	/**
+	 * Finds the first value in an array that matches the specified predicate.
+	 *
+	 * @export
+	 * @template T
+	 * @param {(x: T) => boolean} predicate
+	 * @param {T[]} xs
+	 * @returns {T}
+	 */
+	function find(predicate, xs) {
+	    var index = findIndex(predicate, xs);
+	    return xs[index];
+	}
+	exports.find = find;
+	function remove(predicate, xs) {
+	    var index = findIndex(predicate, xs);
+	    xs.splice(index, 1);
+	}
+	exports.remove = remove;
+	// See: https://developer.mozilla.org/en-US/docs/Web/JavaScript/Reference/Global_Objects/Object/assign
+	// TODO: replace in favor of using polyfill
+	/**
+	 * Copies the values of all enumerable properties from one or more source objects to a target object, and returns the target object.
+	 *
+	 * @export
+	 * @param {any} args
+	 * @returns
+	 */
+	function assign() {
+	    var args = [];
+	    for (var _i = 0; _i < arguments.length; _i++) {
+	        args[_i - 0] = arguments[_i];
+	    }
+	    var target = args[0];
+	    'use strict';
+	    if (target === undefined || target === null) {
+	        throw new TypeError('Cannot convert undefined or null to object');
+	    }
+	    var output = Object(target);
+	    for (var index = 1; index < arguments.length; index++) {
+	        var source = arguments[index];
+	        if (source !== undefined && source !== null) {
+	            for (var nextKey in source) {
+	                if (source.hasOwnProperty(nextKey)) {
+	                    output[nextKey] = source[nextKey];
+	                }
+	            }
+	        }
+	    }
+	    return output;
+	}
+	exports.assign = assign;
+	/**
+	 * Generates a random 5 to 6 character string.
+	 *
+	 * @export
+	 * @returns {string}
+	 */
+	function createRandomString() {
+	    return getRandomValue().toString(36).substring(1);
+	}
+	exports.createRandomString = createRandomString;
+	/**
+	 * Generates a 20 charachter uuid.
+	 *
+	 * @export
+	 * @returns {string}
+	 */
+	function generateUUID() {
+	    var d = new Date().getTime();
+	    if (typeof performance !== 'undefined' && typeof performance.now === 'function') {
+	        d += performance.now();
+	    }
+	    return 'xxxxxxxxxxxxxxxxxxxx'.replace(/[xy]/g, function (c) {
+	        // Generate a random number, scaled from 0 to 15.
+	        var r = (getRandomValue() % 16);
+	        // Shift 4 times to divide by 16
+	        d >>= 4;
+	        return r.toString(16);
+	    });
+	}
+	exports.generateUUID = generateUUID;
+	/**
+	 * Adds a parameter to the given url
+	 *
+	 * @export
+	 * @param {string} url
+	 * @param {string} paramName
+	 * @param {string} value
+	 * @returns {string}
+	 */
+	function addParamToUrl(url, paramName, value) {
+	    var parameterPrefix = url.indexOf('?') > 0 ? '&' : '?';
+	    url += parameterPrefix + paramName + '=' + value;
+	    return url;
+	}
+	exports.addParamToUrl = addParamToUrl;
+	/**
+	 * Checks if the report is saved.
+	 *
+	 * @export
+	 * @param {HttpPostMessage} hpm
+	 * @param {string} uid
+	 * @param {Window} contentWindow
+	 * @returns {Promise<boolean>}
+	 */
+	function isSavedInternal(hpm, uid, contentWindow) {
+	    return hpm.get('/report/hasUnsavedChanges', { uid: uid }, contentWindow)
+	        .then(function (response) { return !response.body; }, function (response) {
+	        throw response.body;
+	    });
+	}
+	exports.isSavedInternal = isSavedInternal;
+	/**
+	 * Checks if the embed url is for RDL report.
+	 *
+	 * @export
+	 * @param {string} embedUrl
+	 * @returns {boolean}
+	 */
+	function isRDLEmbed(embedUrl) {
+	    return embedUrl.toLowerCase().indexOf("/rdlembed?") >= 0;
+	}
+	exports.isRDLEmbed = isRDLEmbed;
+	/**
+	 * Checks if the embed url contains autoAuth=true.
+	 *
+	 * @export
+	 * @param {string} embedUrl
+	 * @returns {boolean}
+	 */
+	function autoAuthInEmbedUrl(embedUrl) {
+	    return embedUrl && decodeURIComponent(embedUrl).toLowerCase().indexOf("autoauth=true") >= 0;
+	}
+	exports.autoAuthInEmbedUrl = autoAuthInEmbedUrl;
+	/**
+	 * Returns random number
+	 */
+	function getRandomValue() {
+	    // window.msCrypto for IE
+	    var cryptoObj = window.crypto || window.msCrypto;
+	    var randomValueArray = new Uint32Array(1);
+	    cryptoObj.getRandomValues(randomValueArray);
+	    return randomValueArray[0];
+	}
+	exports.getRandomValue = getRandomValue;
 
 
 /***/ }),
 /* 4 */
 /***/ (function(module, exports) {
 
-	var config = {
-	    version: '2.10.4',
-	    type: 'js'
-	};
-	Object.defineProperty(exports, "__esModule", { value: true });
-	exports.default = config;
-<<<<<<< HEAD
-
-
-/***/ }),
-/* 5 */
-/***/ (function(module, exports, __webpack_require__) {
-
-	/*! powerbi-models v1.3.1 | (c) 2016 Microsoft Corporation MIT */
-	(function webpackUniversalModuleDefinition(root, factory) {
-		if(true)
-			module.exports = factory();
-		else if(typeof define === 'function' && define.amd)
-			define([], factory);
-		else if(typeof exports === 'object')
-			exports["powerbi-models"] = factory();
-		else
-			root["powerbi-models"] = factory();
-	})(this, function() {
-	return /******/ (function(modules) { // webpackBootstrap
-	/******/ 	// The module cache
-	/******/ 	var installedModules = {};
-	/******/
-	/******/ 	// The require function
-	/******/ 	function __webpack_require__(moduleId) {
-	/******/
-	/******/ 		// Check if module is in cache
-	/******/ 		if(installedModules[moduleId])
-	/******/ 			return installedModules[moduleId].exports;
-	/******/
-	/******/ 		// Create a new module (and put it into the cache)
-	/******/ 		var module = installedModules[moduleId] = {
-	/******/ 			exports: {},
-	/******/ 			id: moduleId,
-	/******/ 			loaded: false
-	/******/ 		};
-	/******/
-	/******/ 		// Execute the module function
-	/******/ 		modules[moduleId].call(module.exports, module, module.exports, __webpack_require__);
-	/******/
-	/******/ 		// Flag the module as loaded
-	/******/ 		module.loaded = true;
-	/******/
-	/******/ 		// Return the exports of the module
-	/******/ 		return module.exports;
-	/******/ 	}
-	/******/
-	/******/
-	/******/ 	// expose the modules object (__webpack_modules__)
-	/******/ 	__webpack_require__.m = modules;
-	/******/
-	/******/ 	// expose the module cache
-	/******/ 	__webpack_require__.c = installedModules;
-	/******/
-	/******/ 	// __webpack_public_path__
-	/******/ 	__webpack_require__.p = "";
-	/******/
-	/******/ 	// Load entry module and return exports
-	/******/ 	return __webpack_require__(0);
-	/******/ })
-	/************************************************************************/
-	/******/ ([
-	/* 0 */
-	/***/ (function(module, exports, __webpack_require__) {
-	
-=======
+	var config = {
+	    version: '2.10.4',
+	    type: 'js'
+	};
+	Object.defineProperty(exports, "__esModule", { value: true });
+	exports.default = config;
 
 
 /***/ }),
@@ -1403,3319 +1278,3295 @@
 	/* 0 */
 	/***/ (function(module, exports, __webpack_require__) {
 	
->>>>>>> fab62f38
-		var __extends = (this && this.__extends) || (function () {
-		    var extendStatics = Object.setPrototypeOf ||
-		        ({ __proto__: [] } instanceof Array && function (d, b) { d.__proto__ = b; }) ||
-		        function (d, b) { for (var p in b) if (b.hasOwnProperty(p)) d[p] = b[p]; };
-		    return function (d, b) {
-		        extendStatics(d, b);
-		        function __() { this.constructor = d; }
-		        d.prototype = b === null ? Object.create(b) : (__.prototype = b.prototype, new __());
-		    };
-		})();
-		Object.defineProperty(exports, "__esModule", { value: true });
-		exports.Validators = __webpack_require__(1).Validators;
-		var TraceType;
-		(function (TraceType) {
-		    TraceType[TraceType["Information"] = 0] = "Information";
-		    TraceType[TraceType["Verbose"] = 1] = "Verbose";
-		    TraceType[TraceType["Warning"] = 2] = "Warning";
-		    TraceType[TraceType["Error"] = 3] = "Error";
-		    TraceType[TraceType["ExpectedError"] = 4] = "ExpectedError";
-		    TraceType[TraceType["UnexpectedError"] = 5] = "UnexpectedError";
-		    TraceType[TraceType["Fatal"] = 6] = "Fatal";
-		})(TraceType = exports.TraceType || (exports.TraceType = {}));
-		var PageSizeType;
-		(function (PageSizeType) {
-		    PageSizeType[PageSizeType["Widescreen"] = 0] = "Widescreen";
-		    PageSizeType[PageSizeType["Standard"] = 1] = "Standard";
-		    PageSizeType[PageSizeType["Cortana"] = 2] = "Cortana";
-		    PageSizeType[PageSizeType["Letter"] = 3] = "Letter";
-		    PageSizeType[PageSizeType["Custom"] = 4] = "Custom";
-		})(PageSizeType = exports.PageSizeType || (exports.PageSizeType = {}));
-		var DisplayOption;
-		(function (DisplayOption) {
-		    DisplayOption[DisplayOption["FitToPage"] = 0] = "FitToPage";
-		    DisplayOption[DisplayOption["FitToWidth"] = 1] = "FitToWidth";
-		    DisplayOption[DisplayOption["ActualSize"] = 2] = "ActualSize";
-		})(DisplayOption = exports.DisplayOption || (exports.DisplayOption = {}));
-		var BackgroundType;
-		(function (BackgroundType) {
-		    BackgroundType[BackgroundType["Default"] = 0] = "Default";
-		    BackgroundType[BackgroundType["Transparent"] = 1] = "Transparent";
-		})(BackgroundType = exports.BackgroundType || (exports.BackgroundType = {}));
-		var VisualContainerDisplayMode;
-		(function (VisualContainerDisplayMode) {
-		    VisualContainerDisplayMode[VisualContainerDisplayMode["Visible"] = 0] = "Visible";
-		    VisualContainerDisplayMode[VisualContainerDisplayMode["Hidden"] = 1] = "Hidden";
-		})(VisualContainerDisplayMode = exports.VisualContainerDisplayMode || (exports.VisualContainerDisplayMode = {}));
-		var LayoutType;
-		(function (LayoutType) {
-		    LayoutType[LayoutType["Master"] = 0] = "Master";
-		    LayoutType[LayoutType["Custom"] = 1] = "Custom";
-		    LayoutType[LayoutType["MobilePortrait"] = 2] = "MobilePortrait";
-		    LayoutType[LayoutType["MobileLandscape"] = 3] = "MobileLandscape";
-		})(LayoutType = exports.LayoutType || (exports.LayoutType = {}));
-		var HyperlinkClickBehavior;
-		(function (HyperlinkClickBehavior) {
-		    HyperlinkClickBehavior[HyperlinkClickBehavior["Navigate"] = 0] = "Navigate";
-		    HyperlinkClickBehavior[HyperlinkClickBehavior["NavigateAndRaiseEvent"] = 1] = "NavigateAndRaiseEvent";
-		    HyperlinkClickBehavior[HyperlinkClickBehavior["RaiseEvent"] = 2] = "RaiseEvent";
-		})(HyperlinkClickBehavior = exports.HyperlinkClickBehavior || (exports.HyperlinkClickBehavior = {}));
-		var SectionVisibility;
-		(function (SectionVisibility) {
-		    SectionVisibility[SectionVisibility["AlwaysVisible"] = 0] = "AlwaysVisible";
-		    SectionVisibility[SectionVisibility["HiddenInViewMode"] = 1] = "HiddenInViewMode";
-		})(SectionVisibility = exports.SectionVisibility || (exports.SectionVisibility = {}));
-		var Permissions;
-		(function (Permissions) {
-		    Permissions[Permissions["Read"] = 0] = "Read";
-		    Permissions[Permissions["ReadWrite"] = 1] = "ReadWrite";
-		    Permissions[Permissions["Copy"] = 2] = "Copy";
-		    Permissions[Permissions["Create"] = 4] = "Create";
-		    Permissions[Permissions["All"] = 7] = "All";
-		})(Permissions = exports.Permissions || (exports.Permissions = {}));
-		var ViewMode;
-		(function (ViewMode) {
-		    ViewMode[ViewMode["View"] = 0] = "View";
-		    ViewMode[ViewMode["Edit"] = 1] = "Edit";
-		})(ViewMode = exports.ViewMode || (exports.ViewMode = {}));
-		var TokenType;
-		(function (TokenType) {
-		    TokenType[TokenType["Aad"] = 0] = "Aad";
-		    TokenType[TokenType["Embed"] = 1] = "Embed";
-		})(TokenType = exports.TokenType || (exports.TokenType = {}));
-		var ContrastMode;
-		(function (ContrastMode) {
-		    ContrastMode[ContrastMode["None"] = 0] = "None";
-		    ContrastMode[ContrastMode["HighContrast1"] = 1] = "HighContrast1";
-		    ContrastMode[ContrastMode["HighContrast2"] = 2] = "HighContrast2";
-		    ContrastMode[ContrastMode["HighContrastBlack"] = 3] = "HighContrastBlack";
-		    ContrastMode[ContrastMode["HighContrastWhite"] = 4] = "HighContrastWhite";
-		})(ContrastMode = exports.ContrastMode || (exports.ContrastMode = {}));
-		var MenuLocation;
-		(function (MenuLocation) {
-		    MenuLocation[MenuLocation["Bottom"] = 0] = "Bottom";
-		    MenuLocation[MenuLocation["Top"] = 1] = "Top";
-		})(MenuLocation = exports.MenuLocation || (exports.MenuLocation = {}));
-		var FiltersLevel;
-		(function (FiltersLevel) {
-		    FiltersLevel[FiltersLevel["Report"] = 0] = "Report";
-		    FiltersLevel[FiltersLevel["Page"] = 1] = "Page";
-		    FiltersLevel[FiltersLevel["Visual"] = 2] = "Visual";
-		})(FiltersLevel = exports.FiltersLevel || (exports.FiltersLevel = {}));
-		var FilterType;
-		(function (FilterType) {
-		    FilterType[FilterType["Advanced"] = 0] = "Advanced";
-		    FilterType[FilterType["Basic"] = 1] = "Basic";
-		    FilterType[FilterType["Unknown"] = 2] = "Unknown";
-		    FilterType[FilterType["IncludeExclude"] = 3] = "IncludeExclude";
-		    FilterType[FilterType["RelativeDate"] = 4] = "RelativeDate";
-		    FilterType[FilterType["TopN"] = 5] = "TopN";
-		    FilterType[FilterType["Tuple"] = 6] = "Tuple";
-		})(FilterType = exports.FilterType || (exports.FilterType = {}));
-		var RelativeDateFilterTimeUnit;
-		(function (RelativeDateFilterTimeUnit) {
-		    RelativeDateFilterTimeUnit[RelativeDateFilterTimeUnit["Days"] = 0] = "Days";
-		    RelativeDateFilterTimeUnit[RelativeDateFilterTimeUnit["Weeks"] = 1] = "Weeks";
-		    RelativeDateFilterTimeUnit[RelativeDateFilterTimeUnit["CalendarWeeks"] = 2] = "CalendarWeeks";
-		    RelativeDateFilterTimeUnit[RelativeDateFilterTimeUnit["Months"] = 3] = "Months";
-		    RelativeDateFilterTimeUnit[RelativeDateFilterTimeUnit["CalendarMonths"] = 4] = "CalendarMonths";
-		    RelativeDateFilterTimeUnit[RelativeDateFilterTimeUnit["Years"] = 5] = "Years";
-		    RelativeDateFilterTimeUnit[RelativeDateFilterTimeUnit["CalendarYears"] = 6] = "CalendarYears";
-		})(RelativeDateFilterTimeUnit = exports.RelativeDateFilterTimeUnit || (exports.RelativeDateFilterTimeUnit = {}));
-		var RelativeDateOperators;
-		(function (RelativeDateOperators) {
-		    RelativeDateOperators[RelativeDateOperators["InLast"] = 0] = "InLast";
-		    RelativeDateOperators[RelativeDateOperators["InThis"] = 1] = "InThis";
-		    RelativeDateOperators[RelativeDateOperators["InNext"] = 2] = "InNext";
-		})(RelativeDateOperators = exports.RelativeDateOperators || (exports.RelativeDateOperators = {}));
-		var Filter = /** @class */ (function () {
-		    function Filter(target, filterType) {
-		        this.target = target;
-		        this.filterType = filterType;
-		    }
-		    Filter.prototype.toJSON = function () {
-		        var filter = {
-		            $schema: this.schemaUrl,
-		            target: this.target,
-		            filterType: this.filterType
-		        };
-		        // Add displaySettings only when defined
-		        if (this.displaySettings !== undefined) {
-		            filter.displaySettings = this.displaySettings;
-		        }
-		        return filter;
-		    };
-		    ;
-		    return Filter;
-		}());
-		exports.Filter = Filter;
-		var NotSupportedFilter = /** @class */ (function (_super) {
-		    __extends(NotSupportedFilter, _super);
-		    function NotSupportedFilter(target, message, notSupportedTypeName) {
-		        var _this = _super.call(this, target, FilterType.Unknown) || this;
-		        _this.message = message;
-		        _this.notSupportedTypeName = notSupportedTypeName;
-		        _this.schemaUrl = NotSupportedFilter.schemaUrl;
-		        return _this;
-		    }
-		    NotSupportedFilter.prototype.toJSON = function () {
-		        var filter = _super.prototype.toJSON.call(this);
-		        filter.message = this.message;
-		        filter.notSupportedTypeName = this.notSupportedTypeName;
-		        return filter;
-		    };
-		    NotSupportedFilter.schemaUrl = "http://powerbi.com/product/schema#notSupported";
-		    return NotSupportedFilter;
-		}(Filter));
-		exports.NotSupportedFilter = NotSupportedFilter;
-		var IncludeExcludeFilter = /** @class */ (function (_super) {
-		    __extends(IncludeExcludeFilter, _super);
-		    function IncludeExcludeFilter(target, isExclude, values) {
-		        var _this = _super.call(this, target, FilterType.IncludeExclude) || this;
-		        _this.values = values;
-		        _this.isExclude = isExclude;
-		        _this.schemaUrl = IncludeExcludeFilter.schemaUrl;
-		        return _this;
-		    }
-		    IncludeExcludeFilter.prototype.toJSON = function () {
-		        var filter = _super.prototype.toJSON.call(this);
-		        filter.isExclude = this.isExclude;
-		        filter.values = this.values;
-		        return filter;
-		    };
-		    IncludeExcludeFilter.schemaUrl = "http://powerbi.com/product/schema#includeExclude";
-		    return IncludeExcludeFilter;
-		}(Filter));
-		exports.IncludeExcludeFilter = IncludeExcludeFilter;
-		var TopNFilter = /** @class */ (function (_super) {
-		    __extends(TopNFilter, _super);
-		    function TopNFilter(target, operator, itemCount, orderBy) {
-		        var _this = _super.call(this, target, FilterType.TopN) || this;
-		        _this.operator = operator;
-		        _this.itemCount = itemCount;
-		        _this.schemaUrl = TopNFilter.schemaUrl;
-		        _this.orderBy = orderBy;
-		        return _this;
-		    }
-		    TopNFilter.prototype.toJSON = function () {
-		        var filter = _super.prototype.toJSON.call(this);
-		        filter.operator = this.operator;
-		        filter.itemCount = this.itemCount;
-		        filter.orderBy = this.orderBy;
-		        return filter;
-		    };
-		    TopNFilter.schemaUrl = "http://powerbi.com/product/schema#topN";
-		    return TopNFilter;
-		}(Filter));
-		exports.TopNFilter = TopNFilter;
-		var RelativeDateFilter = /** @class */ (function (_super) {
-		    __extends(RelativeDateFilter, _super);
-		    function RelativeDateFilter(target, operator, timeUnitsCount, timeUnitType, includeToday) {
-		        var _this = _super.call(this, target, FilterType.RelativeDate) || this;
-		        _this.operator = operator;
-		        _this.timeUnitsCount = timeUnitsCount;
-		        _this.timeUnitType = timeUnitType;
-		        _this.includeToday = includeToday;
-		        _this.schemaUrl = RelativeDateFilter.schemaUrl;
-		        return _this;
-		    }
-		    RelativeDateFilter.prototype.toJSON = function () {
-		        var filter = _super.prototype.toJSON.call(this);
-		        filter.operator = this.operator;
-		        filter.timeUnitsCount = this.timeUnitsCount;
-		        filter.timeUnitType = this.timeUnitType;
-		        filter.includeToday = this.includeToday;
-		        return filter;
-		    };
-		    RelativeDateFilter.schemaUrl = "http://powerbi.com/product/schema#relativeDate";
-		    return RelativeDateFilter;
-		}(Filter));
-		exports.RelativeDateFilter = RelativeDateFilter;
-		var BasicFilter = /** @class */ (function (_super) {
-		    __extends(BasicFilter, _super);
-		    function BasicFilter(target, operator) {
-		        var values = [];
-		        for (var _i = 2; _i < arguments.length; _i++) {
-		            values[_i - 2] = arguments[_i];
-		        }
-		        var _this = _super.call(this, target, FilterType.Basic) || this;
-		        _this.operator = operator;
-		        _this.schemaUrl = BasicFilter.schemaUrl;
-		        if (values.length === 0 && operator !== "All") {
-		            throw new Error("values must be a non-empty array unless your operator is \"All\".");
-		        }
-		        /**
-		         * Accept values as array instead of as individual arguments
-		         * new BasicFilter('a', 'b', 1, 2);
-		         * new BasicFilter('a', 'b', [1,2]);
-		         */
-		        if (Array.isArray(values[0])) {
-		            _this.values = values[0];
-		        }
-		        else {
-		            _this.values = values;
-		        }
-		        return _this;
-		    }
-		    BasicFilter.prototype.toJSON = function () {
-		        var filter = _super.prototype.toJSON.call(this);
-		        filter.operator = this.operator;
-		        filter.values = this.values;
-<<<<<<< HEAD
-		        filter.requiresSingleSelect = !!this.requiresSingleSelect;
-=======
-		        filter.requireSingleSelection = !!this.requireSingleSelection;
->>>>>>> fab62f38
-		        return filter;
-		    };
-		    BasicFilter.schemaUrl = "http://powerbi.com/product/schema#basic";
-		    return BasicFilter;
-		}(Filter));
-		exports.BasicFilter = BasicFilter;
-		var BasicFilterWithKeys = /** @class */ (function (_super) {
-		    __extends(BasicFilterWithKeys, _super);
-		    function BasicFilterWithKeys(target, operator, values, keyValues) {
-		        var _this = _super.call(this, target, operator, values) || this;
-		        _this.keyValues = keyValues;
-		        _this.target = target;
-		        var numberOfKeys = target.keys ? target.keys.length : 0;
-		        if (numberOfKeys > 0 && !keyValues) {
-		            throw new Error("You should pass the values to be filtered for each key. You passed: no values and " + numberOfKeys + " keys");
-		        }
-		        if (numberOfKeys === 0 && keyValues && keyValues.length > 0) {
-		            throw new Error("You passed key values but your target object doesn't contain the keys to be filtered");
-		        }
-		        for (var i = 0; i < _this.keyValues.length; i++) {
-		            if (_this.keyValues[i]) {
-		                var lengthOfArray = _this.keyValues[i].length;
-		                if (lengthOfArray !== numberOfKeys) {
-		                    throw new Error("Each tuple of key values should contain a value for each of the keys. You passed: " + lengthOfArray + " values and " + numberOfKeys + " keys");
-		                }
-		            }
-		        }
-		        return _this;
-		    }
-		    BasicFilterWithKeys.prototype.toJSON = function () {
-		        var filter = _super.prototype.toJSON.call(this);
-		        filter.keyValues = this.keyValues;
-		        return filter;
-		    };
-		    return BasicFilterWithKeys;
-		}(BasicFilter));
-		exports.BasicFilterWithKeys = BasicFilterWithKeys;
-		var TupleFilter = /** @class */ (function (_super) {
-		    __extends(TupleFilter, _super);
-		    function TupleFilter(target, operator, values) {
-		        var _this = _super.call(this, target, FilterType.Tuple) || this;
-		        _this.operator = operator;
-		        _this.schemaUrl = TupleFilter.schemaUrl;
-		        _this.values = values;
-		        return _this;
-		    }
-		    TupleFilter.prototype.toJSON = function () {
-		        var filter = _super.prototype.toJSON.call(this);
-		        filter.operator = this.operator;
-		        filter.values = this.values;
-		        filter.target = this.target;
-		        return filter;
-		    };
-		    TupleFilter.schemaUrl = "http://powerbi.com/product/schema#tuple";
-		    return TupleFilter;
-		}(Filter));
-		exports.TupleFilter = TupleFilter;
-		var AdvancedFilter = /** @class */ (function (_super) {
-		    __extends(AdvancedFilter, _super);
-		    function AdvancedFilter(target, logicalOperator) {
-		        var conditions = [];
-		        for (var _i = 2; _i < arguments.length; _i++) {
-		            conditions[_i - 2] = arguments[_i];
-		        }
-		        var _this = _super.call(this, target, FilterType.Advanced) || this;
-		        _this.schemaUrl = AdvancedFilter.schemaUrl;
-		        // Guard statements
-		        if (typeof logicalOperator !== "string" || logicalOperator.length === 0) {
-		            // TODO: It would be nicer to list out the possible logical operators.
-		            throw new Error("logicalOperator must be a valid operator, You passed: " + logicalOperator);
-		        }
-		        _this.logicalOperator = logicalOperator;
-		        var extractedConditions;
-		        /**
-		         * Accept conditions as array instead of as individual arguments
-		         * new AdvancedFilter('a', 'b', "And", { value: 1, operator: "Equals" }, { value: 2, operator: "IsGreaterThan" });
-		         * new AdvancedFilter('a', 'b', "And", [{ value: 1, operator: "Equals" }, { value: 2, operator: "IsGreaterThan" }]);
-		         */
-		        if (Array.isArray(conditions[0])) {
-		            extractedConditions = conditions[0];
-		        }
-		        else {
-		            extractedConditions = conditions;
-		        }
-		        if (extractedConditions.length === 0) {
-		            throw new Error("conditions must be a non-empty array. You passed: " + conditions);
-		        }
-		        if (extractedConditions.length > 2) {
-		            throw new Error("AdvancedFilters may not have more than two conditions. You passed: " + conditions.length);
-		        }
-		        if (extractedConditions.length === 1 && logicalOperator !== "And") {
-		            throw new Error("Logical Operator must be \"And\" when there is only one condition provided");
-		        }
-		        _this.conditions = extractedConditions;
-		        return _this;
-		    }
-		    AdvancedFilter.prototype.toJSON = function () {
-		        var filter = _super.prototype.toJSON.call(this);
-		        filter.logicalOperator = this.logicalOperator;
-		        filter.conditions = this.conditions;
-		        return filter;
-		    };
-		    AdvancedFilter.schemaUrl = "http://powerbi.com/product/schema#advanced";
-		    return AdvancedFilter;
-		}(Filter));
-		exports.AdvancedFilter = AdvancedFilter;
-		function isFilterKeyColumnsTarget(target) {
-		    return isColumn(target) && !!target.keys;
-		}
-		exports.isFilterKeyColumnsTarget = isFilterKeyColumnsTarget;
-		function isBasicFilterWithKeys(filter) {
-		    return getFilterType(filter) === FilterType.Basic && !!filter.keyValues;
-		}
-		exports.isBasicFilterWithKeys = isBasicFilterWithKeys;
-		function getFilterType(filter) {
-		    if (filter.filterType) {
-		        return filter.filterType;
-		    }
-		    var basicFilter = filter;
-		    var advancedFilter = filter;
-		    if ((typeof basicFilter.operator === "string")
-		        && (Array.isArray(basicFilter.values))) {
-		        return FilterType.Basic;
-		    }
-		    else if ((typeof advancedFilter.logicalOperator === "string")
-		        && (Array.isArray(advancedFilter.conditions))) {
-		        return FilterType.Advanced;
-		    }
-		    else {
-		        return FilterType.Unknown;
-		    }
-		}
-		exports.getFilterType = getFilterType;
-		function isMeasure(arg) {
-		    return arg.table !== undefined && arg.measure !== undefined;
-		}
-		exports.isMeasure = isMeasure;
-		function isColumn(arg) {
-		    return !!(arg.table && arg.column && !arg.aggregationFunction);
-		}
-		exports.isColumn = isColumn;
-		function isHierarchyLevel(arg) {
-		    return !!(arg.table && arg.hierarchy && arg.hierarchyLevel && !arg.aggregationFunction);
-		}
-		exports.isHierarchyLevel = isHierarchyLevel;
-		function isHierarchyLevelAggr(arg) {
-		    return !!(arg.table && arg.hierarchy && arg.hierarchyLevel && arg.aggregationFunction);
-		}
-		exports.isHierarchyLevelAggr = isHierarchyLevelAggr;
-		function isColumnAggr(arg) {
-		    return !!(arg.table && arg.column && arg.aggregationFunction);
-		}
-		exports.isColumnAggr = isColumnAggr;
-		var QnaMode;
-		(function (QnaMode) {
-		    QnaMode[QnaMode["Interactive"] = 0] = "Interactive";
-		    QnaMode[QnaMode["ResultOnly"] = 1] = "ResultOnly";
-		})(QnaMode = exports.QnaMode || (exports.QnaMode = {}));
-		var ExportDataType;
-		(function (ExportDataType) {
-		    ExportDataType[ExportDataType["Summarized"] = 0] = "Summarized";
-		    ExportDataType[ExportDataType["Underlying"] = 1] = "Underlying";
-		})(ExportDataType = exports.ExportDataType || (exports.ExportDataType = {}));
-		var BookmarksPlayMode;
-		(function (BookmarksPlayMode) {
-		    BookmarksPlayMode[BookmarksPlayMode["Off"] = 0] = "Off";
-		    BookmarksPlayMode[BookmarksPlayMode["Presentation"] = 1] = "Presentation";
-		})(BookmarksPlayMode = exports.BookmarksPlayMode || (exports.BookmarksPlayMode = {}));
-		// This is not an enum because enum strings require
-		// us to upgrade typeScript version and change SDK build definition
-		exports.CommonErrorCodes = {
-		    TokenExpired: 'TokenExpired',
-		    NotFound: 'PowerBIEntityNotFound',
-		    InvalidParameters: 'Invalid parameters',
-		    LoadReportFailed: 'LoadReportFailed',
-		    NotAuthorized: 'PowerBINotAuthorizedException',
-		    FailedToLoadModel: 'ExplorationContainer_FailedToLoadModel_DefaultDetails',
-		};
-		exports.TextAlignment = {
-		    Left: 'left',
-		    Center: 'center',
-		    Right: 'right',
-		};
-		exports.LegendPosition = {
-		    Top: 'Top',
-		    Bottom: 'Bottom',
-		    Right: 'Right',
-		    Left: 'Left',
-		    TopCenter: 'TopCenter',
-		    BottomCenter: 'BottomCenter',
-		    RightCenter: 'RightCenter',
-		    LeftCenter: 'LeftCenter',
-		};
-		var SortDirection;
-		(function (SortDirection) {
-		    SortDirection[SortDirection["Ascending"] = 1] = "Ascending";
-		    SortDirection[SortDirection["Descending"] = 2] = "Descending";
-		})(SortDirection = exports.SortDirection || (exports.SortDirection = {}));
-		var Selector = /** @class */ (function () {
-		    function Selector(schema) {
-		        this.$schema = schema;
-		    }
-		    Selector.prototype.toJSON = function () {
-		        return {
-		            $schema: this.$schema
-		        };
-		    };
-		    ;
-		    return Selector;
-		}());
-		exports.Selector = Selector;
-		var PageSelector = /** @class */ (function (_super) {
-		    __extends(PageSelector, _super);
-		    function PageSelector(pageName) {
-		        var _this = _super.call(this, PageSelector.schemaUrl) || this;
-		        _this.pageName = pageName;
-		        return _this;
-		    }
-		    PageSelector.prototype.toJSON = function () {
-		        var selector = _super.prototype.toJSON.call(this);
-		        selector.pageName = this.pageName;
-		        return selector;
-		    };
-		    PageSelector.schemaUrl = "http://powerbi.com/product/schema#pageSelector";
-		    return PageSelector;
-		}(Selector));
-		exports.PageSelector = PageSelector;
-		var VisualSelector = /** @class */ (function (_super) {
-		    __extends(VisualSelector, _super);
-		    function VisualSelector(visualName) {
-		        var _this = _super.call(this, VisualSelector.schemaUrl) || this;
-		        _this.visualName = visualName;
-		        return _this;
-		    }
-		    VisualSelector.prototype.toJSON = function () {
-		        var selector = _super.prototype.toJSON.call(this);
-		        selector.visualName = this.visualName;
-		        return selector;
-		    };
-		    VisualSelector.schemaUrl = "http://powerbi.com/product/schema#visualSelector";
-		    return VisualSelector;
-		}(Selector));
-		exports.VisualSelector = VisualSelector;
-		var VisualTypeSelector = /** @class */ (function (_super) {
-		    __extends(VisualTypeSelector, _super);
-		    function VisualTypeSelector(visualType) {
-		        var _this = _super.call(this, VisualSelector.schemaUrl) || this;
-		        _this.visualType = visualType;
-		        return _this;
-		    }
-		    VisualTypeSelector.prototype.toJSON = function () {
-		        var selector = _super.prototype.toJSON.call(this);
-		        selector.visualType = this.visualType;
-		        return selector;
-		    };
-		    VisualTypeSelector.schemaUrl = "http://powerbi.com/product/schema#visualTypeSelector";
-		    return VisualTypeSelector;
-		}(Selector));
-		exports.VisualTypeSelector = VisualTypeSelector;
-		var SlicerTargetSelector = /** @class */ (function (_super) {
-		    __extends(SlicerTargetSelector, _super);
-		    function SlicerTargetSelector(target) {
-		        var _this = _super.call(this, VisualSelector.schemaUrl) || this;
-		        _this.target = target;
-		        return _this;
-		    }
-		    SlicerTargetSelector.prototype.toJSON = function () {
-		        var selector = _super.prototype.toJSON.call(this);
-		        selector.target = this.target;
-		        return selector;
-		    };
-		    SlicerTargetSelector.schemaUrl = "http://powerbi.com/product/schema#slicerTargetSelector";
-		    return SlicerTargetSelector;
-		}(Selector));
-		exports.SlicerTargetSelector = SlicerTargetSelector;
-		var CommandDisplayOption;
-		(function (CommandDisplayOption) {
-		    CommandDisplayOption[CommandDisplayOption["Enabled"] = 0] = "Enabled";
-		    CommandDisplayOption[CommandDisplayOption["Disabled"] = 1] = "Disabled";
-		    CommandDisplayOption[CommandDisplayOption["Hidden"] = 2] = "Hidden";
-		})(CommandDisplayOption = exports.CommandDisplayOption || (exports.CommandDisplayOption = {}));
-		/*
-		 * Visual CRUD
-		 */
-		var VisualDataRoleKind;
-		(function (VisualDataRoleKind) {
-		    // Indicates that the role should be bound to something that evaluates to a grouping of values.
-		    VisualDataRoleKind[VisualDataRoleKind["Grouping"] = 0] = "Grouping";
-		    // Indicates that the role should be bound to something that evaluates to a single value in a scope.
-		    VisualDataRoleKind[VisualDataRoleKind["Measure"] = 1] = "Measure";
-		    // Indicates that the role can be bound to either Grouping or Measure.
-		    VisualDataRoleKind[VisualDataRoleKind["GroupingOrMeasure"] = 2] = "GroupingOrMeasure";
-		})(VisualDataRoleKind = exports.VisualDataRoleKind || (exports.VisualDataRoleKind = {}));
-		// Indicates the visual preference on Grouping or Measure. Only applicable if kind is GroupingOrMeasure.
-		var VisualDataRoleKindPreference;
-		(function (VisualDataRoleKindPreference) {
-		    VisualDataRoleKindPreference[VisualDataRoleKindPreference["Measure"] = 0] = "Measure";
-		    VisualDataRoleKindPreference[VisualDataRoleKindPreference["Grouping"] = 1] = "Grouping";
-		})(VisualDataRoleKindPreference = exports.VisualDataRoleKindPreference || (exports.VisualDataRoleKindPreference = {}));
-		function normalizeError(error) {
-		    var message = error.message;
-		    if (!message) {
-		        message = error.path + " is invalid. Not meeting " + error.keyword + " constraint";
-		    }
-		    return {
-		        message: message
-		    };
-		}
-		function validateVisualSelector(input) {
-		    var errors = exports.Validators.visualSelectorValidator.validate(input);
-		    return errors ? errors.map(normalizeError) : undefined;
-		}
-		exports.validateVisualSelector = validateVisualSelector;
-		function validateSlicer(input) {
-		    var errors = exports.Validators.slicerValidator.validate(input);
-		    return errors ? errors.map(normalizeError) : undefined;
-		}
-		exports.validateSlicer = validateSlicer;
-		function validateSlicerState(input) {
-		    var errors = exports.Validators.slicerStateValidator.validate(input);
-		    return errors ? errors.map(normalizeError) : undefined;
-		}
-		exports.validateSlicerState = validateSlicerState;
-		function validatePlayBookmarkRequest(input) {
-		    var errors = exports.Validators.playBookmarkRequestValidator.validate(input);
-		    return errors ? errors.map(normalizeError) : undefined;
-		}
-		exports.validatePlayBookmarkRequest = validatePlayBookmarkRequest;
-		function validateAddBookmarkRequest(input) {
-		    var errors = exports.Validators.addBookmarkRequestValidator.validate(input);
-		    return errors ? errors.map(normalizeError) : undefined;
-		}
-		exports.validateAddBookmarkRequest = validateAddBookmarkRequest;
-		function validateApplyBookmarkByNameRequest(input) {
-		    var errors = exports.Validators.applyBookmarkByNameRequestValidator.validate(input);
-		    return errors ? errors.map(normalizeError) : undefined;
-		}
-		exports.validateApplyBookmarkByNameRequest = validateApplyBookmarkByNameRequest;
-		function validateApplyBookmarkStateRequest(input) {
-		    var errors = exports.Validators.applyBookmarkStateRequestValidator.validate(input);
-		    return errors ? errors.map(normalizeError) : undefined;
-		}
-		exports.validateApplyBookmarkStateRequest = validateApplyBookmarkStateRequest;
-		function validateSettings(input) {
-		    var errors = exports.Validators.settingsValidator.validate(input);
-		    return errors ? errors.map(normalizeError) : undefined;
-		}
-		exports.validateSettings = validateSettings;
-		function validateCustomPageSize(input) {
-		    var errors = exports.Validators.customPageSizeValidator.validate(input);
-		    return errors ? errors.map(normalizeError) : undefined;
-		}
-		exports.validateCustomPageSize = validateCustomPageSize;
-		function validateExtension(input) {
-		    var errors = exports.Validators.extensionValidator.validate(input);
-		    return errors ? errors.map(normalizeError) : undefined;
-		}
-		exports.validateExtension = validateExtension;
-		function validateReportLoad(input) {
-		    var errors = exports.Validators.reportLoadValidator.validate(input);
-		    return errors ? errors.map(normalizeError) : undefined;
-		}
-		exports.validateReportLoad = validateReportLoad;
-		function validateCreateReport(input) {
-		    var errors = exports.Validators.reportCreateValidator.validate(input);
-		    return errors ? errors.map(normalizeError) : undefined;
-		}
-		exports.validateCreateReport = validateCreateReport;
-		function validateDashboardLoad(input) {
-		    var errors = exports.Validators.dashboardLoadValidator.validate(input);
-		    return errors ? errors.map(normalizeError) : undefined;
-		}
-		exports.validateDashboardLoad = validateDashboardLoad;
-		function validateTileLoad(input) {
-		    var errors = exports.Validators.tileLoadValidator.validate(input);
-		    return errors ? errors.map(normalizeError) : undefined;
-		}
-		exports.validateTileLoad = validateTileLoad;
-		function validatePage(input) {
-		    var errors = exports.Validators.pageValidator.validate(input);
-		    return errors ? errors.map(normalizeError) : undefined;
-		}
-		exports.validatePage = validatePage;
-		function validateFilter(input) {
-		    var errors = exports.Validators.filtersValidator.validate(input);
-		    return errors ? errors.map(normalizeError) : undefined;
-		}
-		exports.validateFilter = validateFilter;
-		function validateSaveAsParameters(input) {
-		    var errors = exports.Validators.saveAsParametersValidator.validate(input);
-		    return errors ? errors.map(normalizeError) : undefined;
-		}
-		exports.validateSaveAsParameters = validateSaveAsParameters;
-		function validateLoadQnaConfiguration(input) {
-		    var errors = exports.Validators.loadQnaValidator.validate(input);
-		    return errors ? errors.map(normalizeError) : undefined;
-		}
-		exports.validateLoadQnaConfiguration = validateLoadQnaConfiguration;
-		function validateQnaInterpretInputData(input) {
-		    var errors = exports.Validators.qnaInterpretInputDataValidator.validate(input);
-		    return errors ? errors.map(normalizeError) : undefined;
-		}
-		exports.validateQnaInterpretInputData = validateQnaInterpretInputData;
-		function validateExportDataRequest(input) {
-		    var errors = exports.Validators.exportDataRequestValidator.validate(input);
-		    return errors ? errors.map(normalizeError) : undefined;
-		}
-		exports.validateExportDataRequest = validateExportDataRequest;
-		function validateVisualHeader(input) {
-		    var errors = exports.Validators.visualHeaderValidator.validate(input);
-		    return errors ? errors.map(normalizeError) : undefined;
-		}
-		exports.validateVisualHeader = validateVisualHeader;
-		function validateVisualSettings(input) {
-		    var errors = exports.Validators.visualSettingsValidator.validate(input);
-		    return errors ? errors.map(normalizeError) : undefined;
-		}
-		exports.validateVisualSettings = validateVisualSettings;
-		function validateCommandsSettings(input) {
-		    var errors = exports.Validators.commandsSettingsValidator.validate(input);
-		    return errors ? errors.map(normalizeError) : undefined;
-		}
-		exports.validateCommandsSettings = validateCommandsSettings;
-		function validateCustomTheme(input) {
-		    var errors = exports.Validators.customThemeValidator.validate(input);
-		    return errors ? errors.map(normalizeError) : undefined;
-		}
-		exports.validateCustomTheme = validateCustomTheme;
+		var __extends = (this && this.__extends) || (function () {
+		    var extendStatics = Object.setPrototypeOf ||
+		        ({ __proto__: [] } instanceof Array && function (d, b) { d.__proto__ = b; }) ||
+		        function (d, b) { for (var p in b) if (b.hasOwnProperty(p)) d[p] = b[p]; };
+		    return function (d, b) {
+		        extendStatics(d, b);
+		        function __() { this.constructor = d; }
+		        d.prototype = b === null ? Object.create(b) : (__.prototype = b.prototype, new __());
+		    };
+		})();
+		Object.defineProperty(exports, "__esModule", { value: true });
+		exports.Validators = __webpack_require__(1).Validators;
+		var TraceType;
+		(function (TraceType) {
+		    TraceType[TraceType["Information"] = 0] = "Information";
+		    TraceType[TraceType["Verbose"] = 1] = "Verbose";
+		    TraceType[TraceType["Warning"] = 2] = "Warning";
+		    TraceType[TraceType["Error"] = 3] = "Error";
+		    TraceType[TraceType["ExpectedError"] = 4] = "ExpectedError";
+		    TraceType[TraceType["UnexpectedError"] = 5] = "UnexpectedError";
+		    TraceType[TraceType["Fatal"] = 6] = "Fatal";
+		})(TraceType = exports.TraceType || (exports.TraceType = {}));
+		var PageSizeType;
+		(function (PageSizeType) {
+		    PageSizeType[PageSizeType["Widescreen"] = 0] = "Widescreen";
+		    PageSizeType[PageSizeType["Standard"] = 1] = "Standard";
+		    PageSizeType[PageSizeType["Cortana"] = 2] = "Cortana";
+		    PageSizeType[PageSizeType["Letter"] = 3] = "Letter";
+		    PageSizeType[PageSizeType["Custom"] = 4] = "Custom";
+		})(PageSizeType = exports.PageSizeType || (exports.PageSizeType = {}));
+		var DisplayOption;
+		(function (DisplayOption) {
+		    DisplayOption[DisplayOption["FitToPage"] = 0] = "FitToPage";
+		    DisplayOption[DisplayOption["FitToWidth"] = 1] = "FitToWidth";
+		    DisplayOption[DisplayOption["ActualSize"] = 2] = "ActualSize";
+		})(DisplayOption = exports.DisplayOption || (exports.DisplayOption = {}));
+		var BackgroundType;
+		(function (BackgroundType) {
+		    BackgroundType[BackgroundType["Default"] = 0] = "Default";
+		    BackgroundType[BackgroundType["Transparent"] = 1] = "Transparent";
+		})(BackgroundType = exports.BackgroundType || (exports.BackgroundType = {}));
+		var VisualContainerDisplayMode;
+		(function (VisualContainerDisplayMode) {
+		    VisualContainerDisplayMode[VisualContainerDisplayMode["Visible"] = 0] = "Visible";
+		    VisualContainerDisplayMode[VisualContainerDisplayMode["Hidden"] = 1] = "Hidden";
+		})(VisualContainerDisplayMode = exports.VisualContainerDisplayMode || (exports.VisualContainerDisplayMode = {}));
+		var LayoutType;
+		(function (LayoutType) {
+		    LayoutType[LayoutType["Master"] = 0] = "Master";
+		    LayoutType[LayoutType["Custom"] = 1] = "Custom";
+		    LayoutType[LayoutType["MobilePortrait"] = 2] = "MobilePortrait";
+		    LayoutType[LayoutType["MobileLandscape"] = 3] = "MobileLandscape";
+		})(LayoutType = exports.LayoutType || (exports.LayoutType = {}));
+		var HyperlinkClickBehavior;
+		(function (HyperlinkClickBehavior) {
+		    HyperlinkClickBehavior[HyperlinkClickBehavior["Navigate"] = 0] = "Navigate";
+		    HyperlinkClickBehavior[HyperlinkClickBehavior["NavigateAndRaiseEvent"] = 1] = "NavigateAndRaiseEvent";
+		    HyperlinkClickBehavior[HyperlinkClickBehavior["RaiseEvent"] = 2] = "RaiseEvent";
+		})(HyperlinkClickBehavior = exports.HyperlinkClickBehavior || (exports.HyperlinkClickBehavior = {}));
+		var SectionVisibility;
+		(function (SectionVisibility) {
+		    SectionVisibility[SectionVisibility["AlwaysVisible"] = 0] = "AlwaysVisible";
+		    SectionVisibility[SectionVisibility["HiddenInViewMode"] = 1] = "HiddenInViewMode";
+		})(SectionVisibility = exports.SectionVisibility || (exports.SectionVisibility = {}));
+		var Permissions;
+		(function (Permissions) {
+		    Permissions[Permissions["Read"] = 0] = "Read";
+		    Permissions[Permissions["ReadWrite"] = 1] = "ReadWrite";
+		    Permissions[Permissions["Copy"] = 2] = "Copy";
+		    Permissions[Permissions["Create"] = 4] = "Create";
+		    Permissions[Permissions["All"] = 7] = "All";
+		})(Permissions = exports.Permissions || (exports.Permissions = {}));
+		var ViewMode;
+		(function (ViewMode) {
+		    ViewMode[ViewMode["View"] = 0] = "View";
+		    ViewMode[ViewMode["Edit"] = 1] = "Edit";
+		})(ViewMode = exports.ViewMode || (exports.ViewMode = {}));
+		var TokenType;
+		(function (TokenType) {
+		    TokenType[TokenType["Aad"] = 0] = "Aad";
+		    TokenType[TokenType["Embed"] = 1] = "Embed";
+		})(TokenType = exports.TokenType || (exports.TokenType = {}));
+		var ContrastMode;
+		(function (ContrastMode) {
+		    ContrastMode[ContrastMode["None"] = 0] = "None";
+		    ContrastMode[ContrastMode["HighContrast1"] = 1] = "HighContrast1";
+		    ContrastMode[ContrastMode["HighContrast2"] = 2] = "HighContrast2";
+		    ContrastMode[ContrastMode["HighContrastBlack"] = 3] = "HighContrastBlack";
+		    ContrastMode[ContrastMode["HighContrastWhite"] = 4] = "HighContrastWhite";
+		})(ContrastMode = exports.ContrastMode || (exports.ContrastMode = {}));
+		var MenuLocation;
+		(function (MenuLocation) {
+		    MenuLocation[MenuLocation["Bottom"] = 0] = "Bottom";
+		    MenuLocation[MenuLocation["Top"] = 1] = "Top";
+		})(MenuLocation = exports.MenuLocation || (exports.MenuLocation = {}));
+		var FiltersLevel;
+		(function (FiltersLevel) {
+		    FiltersLevel[FiltersLevel["Report"] = 0] = "Report";
+		    FiltersLevel[FiltersLevel["Page"] = 1] = "Page";
+		    FiltersLevel[FiltersLevel["Visual"] = 2] = "Visual";
+		})(FiltersLevel = exports.FiltersLevel || (exports.FiltersLevel = {}));
+		var FilterType;
+		(function (FilterType) {
+		    FilterType[FilterType["Advanced"] = 0] = "Advanced";
+		    FilterType[FilterType["Basic"] = 1] = "Basic";
+		    FilterType[FilterType["Unknown"] = 2] = "Unknown";
+		    FilterType[FilterType["IncludeExclude"] = 3] = "IncludeExclude";
+		    FilterType[FilterType["RelativeDate"] = 4] = "RelativeDate";
+		    FilterType[FilterType["TopN"] = 5] = "TopN";
+		    FilterType[FilterType["Tuple"] = 6] = "Tuple";
+		})(FilterType = exports.FilterType || (exports.FilterType = {}));
+		var RelativeDateFilterTimeUnit;
+		(function (RelativeDateFilterTimeUnit) {
+		    RelativeDateFilterTimeUnit[RelativeDateFilterTimeUnit["Days"] = 0] = "Days";
+		    RelativeDateFilterTimeUnit[RelativeDateFilterTimeUnit["Weeks"] = 1] = "Weeks";
+		    RelativeDateFilterTimeUnit[RelativeDateFilterTimeUnit["CalendarWeeks"] = 2] = "CalendarWeeks";
+		    RelativeDateFilterTimeUnit[RelativeDateFilterTimeUnit["Months"] = 3] = "Months";
+		    RelativeDateFilterTimeUnit[RelativeDateFilterTimeUnit["CalendarMonths"] = 4] = "CalendarMonths";
+		    RelativeDateFilterTimeUnit[RelativeDateFilterTimeUnit["Years"] = 5] = "Years";
+		    RelativeDateFilterTimeUnit[RelativeDateFilterTimeUnit["CalendarYears"] = 6] = "CalendarYears";
+		})(RelativeDateFilterTimeUnit = exports.RelativeDateFilterTimeUnit || (exports.RelativeDateFilterTimeUnit = {}));
+		var RelativeDateOperators;
+		(function (RelativeDateOperators) {
+		    RelativeDateOperators[RelativeDateOperators["InLast"] = 0] = "InLast";
+		    RelativeDateOperators[RelativeDateOperators["InThis"] = 1] = "InThis";
+		    RelativeDateOperators[RelativeDateOperators["InNext"] = 2] = "InNext";
+		})(RelativeDateOperators = exports.RelativeDateOperators || (exports.RelativeDateOperators = {}));
+		var Filter = /** @class */ (function () {
+		    function Filter(target, filterType) {
+		        this.target = target;
+		        this.filterType = filterType;
+		    }
+		    Filter.prototype.toJSON = function () {
+		        var filter = {
+		            $schema: this.schemaUrl,
+		            target: this.target,
+		            filterType: this.filterType
+		        };
+		        // Add displaySettings only when defined
+		        if (this.displaySettings !== undefined) {
+		            filter.displaySettings = this.displaySettings;
+		        }
+		        return filter;
+		    };
+		    ;
+		    return Filter;
+		}());
+		exports.Filter = Filter;
+		var NotSupportedFilter = /** @class */ (function (_super) {
+		    __extends(NotSupportedFilter, _super);
+		    function NotSupportedFilter(target, message, notSupportedTypeName) {
+		        var _this = _super.call(this, target, FilterType.Unknown) || this;
+		        _this.message = message;
+		        _this.notSupportedTypeName = notSupportedTypeName;
+		        _this.schemaUrl = NotSupportedFilter.schemaUrl;
+		        return _this;
+		    }
+		    NotSupportedFilter.prototype.toJSON = function () {
+		        var filter = _super.prototype.toJSON.call(this);
+		        filter.message = this.message;
+		        filter.notSupportedTypeName = this.notSupportedTypeName;
+		        return filter;
+		    };
+		    NotSupportedFilter.schemaUrl = "http://powerbi.com/product/schema#notSupported";
+		    return NotSupportedFilter;
+		}(Filter));
+		exports.NotSupportedFilter = NotSupportedFilter;
+		var IncludeExcludeFilter = /** @class */ (function (_super) {
+		    __extends(IncludeExcludeFilter, _super);
+		    function IncludeExcludeFilter(target, isExclude, values) {
+		        var _this = _super.call(this, target, FilterType.IncludeExclude) || this;
+		        _this.values = values;
+		        _this.isExclude = isExclude;
+		        _this.schemaUrl = IncludeExcludeFilter.schemaUrl;
+		        return _this;
+		    }
+		    IncludeExcludeFilter.prototype.toJSON = function () {
+		        var filter = _super.prototype.toJSON.call(this);
+		        filter.isExclude = this.isExclude;
+		        filter.values = this.values;
+		        return filter;
+		    };
+		    IncludeExcludeFilter.schemaUrl = "http://powerbi.com/product/schema#includeExclude";
+		    return IncludeExcludeFilter;
+		}(Filter));
+		exports.IncludeExcludeFilter = IncludeExcludeFilter;
+		var TopNFilter = /** @class */ (function (_super) {
+		    __extends(TopNFilter, _super);
+		    function TopNFilter(target, operator, itemCount, orderBy) {
+		        var _this = _super.call(this, target, FilterType.TopN) || this;
+		        _this.operator = operator;
+		        _this.itemCount = itemCount;
+		        _this.schemaUrl = TopNFilter.schemaUrl;
+		        _this.orderBy = orderBy;
+		        return _this;
+		    }
+		    TopNFilter.prototype.toJSON = function () {
+		        var filter = _super.prototype.toJSON.call(this);
+		        filter.operator = this.operator;
+		        filter.itemCount = this.itemCount;
+		        filter.orderBy = this.orderBy;
+		        return filter;
+		    };
+		    TopNFilter.schemaUrl = "http://powerbi.com/product/schema#topN";
+		    return TopNFilter;
+		}(Filter));
+		exports.TopNFilter = TopNFilter;
+		var RelativeDateFilter = /** @class */ (function (_super) {
+		    __extends(RelativeDateFilter, _super);
+		    function RelativeDateFilter(target, operator, timeUnitsCount, timeUnitType, includeToday) {
+		        var _this = _super.call(this, target, FilterType.RelativeDate) || this;
+		        _this.operator = operator;
+		        _this.timeUnitsCount = timeUnitsCount;
+		        _this.timeUnitType = timeUnitType;
+		        _this.includeToday = includeToday;
+		        _this.schemaUrl = RelativeDateFilter.schemaUrl;
+		        return _this;
+		    }
+		    RelativeDateFilter.prototype.toJSON = function () {
+		        var filter = _super.prototype.toJSON.call(this);
+		        filter.operator = this.operator;
+		        filter.timeUnitsCount = this.timeUnitsCount;
+		        filter.timeUnitType = this.timeUnitType;
+		        filter.includeToday = this.includeToday;
+		        return filter;
+		    };
+		    RelativeDateFilter.schemaUrl = "http://powerbi.com/product/schema#relativeDate";
+		    return RelativeDateFilter;
+		}(Filter));
+		exports.RelativeDateFilter = RelativeDateFilter;
+		var BasicFilter = /** @class */ (function (_super) {
+		    __extends(BasicFilter, _super);
+		    function BasicFilter(target, operator) {
+		        var values = [];
+		        for (var _i = 2; _i < arguments.length; _i++) {
+		            values[_i - 2] = arguments[_i];
+		        }
+		        var _this = _super.call(this, target, FilterType.Basic) || this;
+		        _this.operator = operator;
+		        _this.schemaUrl = BasicFilter.schemaUrl;
+		        if (values.length === 0 && operator !== "All") {
+		            throw new Error("values must be a non-empty array unless your operator is \"All\".");
+		        }
+		        /**
+		         * Accept values as array instead of as individual arguments
+		         * new BasicFilter('a', 'b', 1, 2);
+		         * new BasicFilter('a', 'b', [1,2]);
+		         */
+		        if (Array.isArray(values[0])) {
+		            _this.values = values[0];
+		        }
+		        else {
+		            _this.values = values;
+		        }
+		        return _this;
+		    }
+		    BasicFilter.prototype.toJSON = function () {
+		        var filter = _super.prototype.toJSON.call(this);
+		        filter.operator = this.operator;
+		        filter.values = this.values;
+		        filter.requireSingleSelection = !!this.requireSingleSelection;
+		        return filter;
+		    };
+		    BasicFilter.schemaUrl = "http://powerbi.com/product/schema#basic";
+		    return BasicFilter;
+		}(Filter));
+		exports.BasicFilter = BasicFilter;
+		var BasicFilterWithKeys = /** @class */ (function (_super) {
+		    __extends(BasicFilterWithKeys, _super);
+		    function BasicFilterWithKeys(target, operator, values, keyValues) {
+		        var _this = _super.call(this, target, operator, values) || this;
+		        _this.keyValues = keyValues;
+		        _this.target = target;
+		        var numberOfKeys = target.keys ? target.keys.length : 0;
+		        if (numberOfKeys > 0 && !keyValues) {
+		            throw new Error("You should pass the values to be filtered for each key. You passed: no values and " + numberOfKeys + " keys");
+		        }
+		        if (numberOfKeys === 0 && keyValues && keyValues.length > 0) {
+		            throw new Error("You passed key values but your target object doesn't contain the keys to be filtered");
+		        }
+		        for (var i = 0; i < _this.keyValues.length; i++) {
+		            if (_this.keyValues[i]) {
+		                var lengthOfArray = _this.keyValues[i].length;
+		                if (lengthOfArray !== numberOfKeys) {
+		                    throw new Error("Each tuple of key values should contain a value for each of the keys. You passed: " + lengthOfArray + " values and " + numberOfKeys + " keys");
+		                }
+		            }
+		        }
+		        return _this;
+		    }
+		    BasicFilterWithKeys.prototype.toJSON = function () {
+		        var filter = _super.prototype.toJSON.call(this);
+		        filter.keyValues = this.keyValues;
+		        return filter;
+		    };
+		    return BasicFilterWithKeys;
+		}(BasicFilter));
+		exports.BasicFilterWithKeys = BasicFilterWithKeys;
+		var TupleFilter = /** @class */ (function (_super) {
+		    __extends(TupleFilter, _super);
+		    function TupleFilter(target, operator, values) {
+		        var _this = _super.call(this, target, FilterType.Tuple) || this;
+		        _this.operator = operator;
+		        _this.schemaUrl = TupleFilter.schemaUrl;
+		        _this.values = values;
+		        return _this;
+		    }
+		    TupleFilter.prototype.toJSON = function () {
+		        var filter = _super.prototype.toJSON.call(this);
+		        filter.operator = this.operator;
+		        filter.values = this.values;
+		        filter.target = this.target;
+		        return filter;
+		    };
+		    TupleFilter.schemaUrl = "http://powerbi.com/product/schema#tuple";
+		    return TupleFilter;
+		}(Filter));
+		exports.TupleFilter = TupleFilter;
+		var AdvancedFilter = /** @class */ (function (_super) {
+		    __extends(AdvancedFilter, _super);
+		    function AdvancedFilter(target, logicalOperator) {
+		        var conditions = [];
+		        for (var _i = 2; _i < arguments.length; _i++) {
+		            conditions[_i - 2] = arguments[_i];
+		        }
+		        var _this = _super.call(this, target, FilterType.Advanced) || this;
+		        _this.schemaUrl = AdvancedFilter.schemaUrl;
+		        // Guard statements
+		        if (typeof logicalOperator !== "string" || logicalOperator.length === 0) {
+		            // TODO: It would be nicer to list out the possible logical operators.
+		            throw new Error("logicalOperator must be a valid operator, You passed: " + logicalOperator);
+		        }
+		        _this.logicalOperator = logicalOperator;
+		        var extractedConditions;
+		        /**
+		         * Accept conditions as array instead of as individual arguments
+		         * new AdvancedFilter('a', 'b', "And", { value: 1, operator: "Equals" }, { value: 2, operator: "IsGreaterThan" });
+		         * new AdvancedFilter('a', 'b', "And", [{ value: 1, operator: "Equals" }, { value: 2, operator: "IsGreaterThan" }]);
+		         */
+		        if (Array.isArray(conditions[0])) {
+		            extractedConditions = conditions[0];
+		        }
+		        else {
+		            extractedConditions = conditions;
+		        }
+		        if (extractedConditions.length === 0) {
+		            throw new Error("conditions must be a non-empty array. You passed: " + conditions);
+		        }
+		        if (extractedConditions.length > 2) {
+		            throw new Error("AdvancedFilters may not have more than two conditions. You passed: " + conditions.length);
+		        }
+		        if (extractedConditions.length === 1 && logicalOperator !== "And") {
+		            throw new Error("Logical Operator must be \"And\" when there is only one condition provided");
+		        }
+		        _this.conditions = extractedConditions;
+		        return _this;
+		    }
+		    AdvancedFilter.prototype.toJSON = function () {
+		        var filter = _super.prototype.toJSON.call(this);
+		        filter.logicalOperator = this.logicalOperator;
+		        filter.conditions = this.conditions;
+		        return filter;
+		    };
+		    AdvancedFilter.schemaUrl = "http://powerbi.com/product/schema#advanced";
+		    return AdvancedFilter;
+		}(Filter));
+		exports.AdvancedFilter = AdvancedFilter;
+		function isFilterKeyColumnsTarget(target) {
+		    return isColumn(target) && !!target.keys;
+		}
+		exports.isFilterKeyColumnsTarget = isFilterKeyColumnsTarget;
+		function isBasicFilterWithKeys(filter) {
+		    return getFilterType(filter) === FilterType.Basic && !!filter.keyValues;
+		}
+		exports.isBasicFilterWithKeys = isBasicFilterWithKeys;
+		function getFilterType(filter) {
+		    if (filter.filterType) {
+		        return filter.filterType;
+		    }
+		    var basicFilter = filter;
+		    var advancedFilter = filter;
+		    if ((typeof basicFilter.operator === "string")
+		        && (Array.isArray(basicFilter.values))) {
+		        return FilterType.Basic;
+		    }
+		    else if ((typeof advancedFilter.logicalOperator === "string")
+		        && (Array.isArray(advancedFilter.conditions))) {
+		        return FilterType.Advanced;
+		    }
+		    else {
+		        return FilterType.Unknown;
+		    }
+		}
+		exports.getFilterType = getFilterType;
+		function isMeasure(arg) {
+		    return arg.table !== undefined && arg.measure !== undefined;
+		}
+		exports.isMeasure = isMeasure;
+		function isColumn(arg) {
+		    return !!(arg.table && arg.column && !arg.aggregationFunction);
+		}
+		exports.isColumn = isColumn;
+		function isHierarchyLevel(arg) {
+		    return !!(arg.table && arg.hierarchy && arg.hierarchyLevel && !arg.aggregationFunction);
+		}
+		exports.isHierarchyLevel = isHierarchyLevel;
+		function isHierarchyLevelAggr(arg) {
+		    return !!(arg.table && arg.hierarchy && arg.hierarchyLevel && arg.aggregationFunction);
+		}
+		exports.isHierarchyLevelAggr = isHierarchyLevelAggr;
+		function isColumnAggr(arg) {
+		    return !!(arg.table && arg.column && arg.aggregationFunction);
+		}
+		exports.isColumnAggr = isColumnAggr;
+		var QnaMode;
+		(function (QnaMode) {
+		    QnaMode[QnaMode["Interactive"] = 0] = "Interactive";
+		    QnaMode[QnaMode["ResultOnly"] = 1] = "ResultOnly";
+		})(QnaMode = exports.QnaMode || (exports.QnaMode = {}));
+		var ExportDataType;
+		(function (ExportDataType) {
+		    ExportDataType[ExportDataType["Summarized"] = 0] = "Summarized";
+		    ExportDataType[ExportDataType["Underlying"] = 1] = "Underlying";
+		})(ExportDataType = exports.ExportDataType || (exports.ExportDataType = {}));
+		var BookmarksPlayMode;
+		(function (BookmarksPlayMode) {
+		    BookmarksPlayMode[BookmarksPlayMode["Off"] = 0] = "Off";
+		    BookmarksPlayMode[BookmarksPlayMode["Presentation"] = 1] = "Presentation";
+		})(BookmarksPlayMode = exports.BookmarksPlayMode || (exports.BookmarksPlayMode = {}));
+		// This is not an enum because enum strings require
+		// us to upgrade typeScript version and change SDK build definition
+		exports.CommonErrorCodes = {
+		    TokenExpired: 'TokenExpired',
+		    NotFound: 'PowerBIEntityNotFound',
+		    InvalidParameters: 'Invalid parameters',
+		    LoadReportFailed: 'LoadReportFailed',
+		    NotAuthorized: 'PowerBINotAuthorizedException',
+		    FailedToLoadModel: 'ExplorationContainer_FailedToLoadModel_DefaultDetails',
+		};
+		exports.TextAlignment = {
+		    Left: 'left',
+		    Center: 'center',
+		    Right: 'right',
+		};
+		exports.LegendPosition = {
+		    Top: 'Top',
+		    Bottom: 'Bottom',
+		    Right: 'Right',
+		    Left: 'Left',
+		    TopCenter: 'TopCenter',
+		    BottomCenter: 'BottomCenter',
+		    RightCenter: 'RightCenter',
+		    LeftCenter: 'LeftCenter',
+		};
+		var SortDirection;
+		(function (SortDirection) {
+		    SortDirection[SortDirection["Ascending"] = 1] = "Ascending";
+		    SortDirection[SortDirection["Descending"] = 2] = "Descending";
+		})(SortDirection = exports.SortDirection || (exports.SortDirection = {}));
+		var Selector = /** @class */ (function () {
+		    function Selector(schema) {
+		        this.$schema = schema;
+		    }
+		    Selector.prototype.toJSON = function () {
+		        return {
+		            $schema: this.$schema
+		        };
+		    };
+		    ;
+		    return Selector;
+		}());
+		exports.Selector = Selector;
+		var PageSelector = /** @class */ (function (_super) {
+		    __extends(PageSelector, _super);
+		    function PageSelector(pageName) {
+		        var _this = _super.call(this, PageSelector.schemaUrl) || this;
+		        _this.pageName = pageName;
+		        return _this;
+		    }
+		    PageSelector.prototype.toJSON = function () {
+		        var selector = _super.prototype.toJSON.call(this);
+		        selector.pageName = this.pageName;
+		        return selector;
+		    };
+		    PageSelector.schemaUrl = "http://powerbi.com/product/schema#pageSelector";
+		    return PageSelector;
+		}(Selector));
+		exports.PageSelector = PageSelector;
+		var VisualSelector = /** @class */ (function (_super) {
+		    __extends(VisualSelector, _super);
+		    function VisualSelector(visualName) {
+		        var _this = _super.call(this, VisualSelector.schemaUrl) || this;
+		        _this.visualName = visualName;
+		        return _this;
+		    }
+		    VisualSelector.prototype.toJSON = function () {
+		        var selector = _super.prototype.toJSON.call(this);
+		        selector.visualName = this.visualName;
+		        return selector;
+		    };
+		    VisualSelector.schemaUrl = "http://powerbi.com/product/schema#visualSelector";
+		    return VisualSelector;
+		}(Selector));
+		exports.VisualSelector = VisualSelector;
+		var VisualTypeSelector = /** @class */ (function (_super) {
+		    __extends(VisualTypeSelector, _super);
+		    function VisualTypeSelector(visualType) {
+		        var _this = _super.call(this, VisualSelector.schemaUrl) || this;
+		        _this.visualType = visualType;
+		        return _this;
+		    }
+		    VisualTypeSelector.prototype.toJSON = function () {
+		        var selector = _super.prototype.toJSON.call(this);
+		        selector.visualType = this.visualType;
+		        return selector;
+		    };
+		    VisualTypeSelector.schemaUrl = "http://powerbi.com/product/schema#visualTypeSelector";
+		    return VisualTypeSelector;
+		}(Selector));
+		exports.VisualTypeSelector = VisualTypeSelector;
+		var SlicerTargetSelector = /** @class */ (function (_super) {
+		    __extends(SlicerTargetSelector, _super);
+		    function SlicerTargetSelector(target) {
+		        var _this = _super.call(this, VisualSelector.schemaUrl) || this;
+		        _this.target = target;
+		        return _this;
+		    }
+		    SlicerTargetSelector.prototype.toJSON = function () {
+		        var selector = _super.prototype.toJSON.call(this);
+		        selector.target = this.target;
+		        return selector;
+		    };
+		    SlicerTargetSelector.schemaUrl = "http://powerbi.com/product/schema#slicerTargetSelector";
+		    return SlicerTargetSelector;
+		}(Selector));
+		exports.SlicerTargetSelector = SlicerTargetSelector;
+		var CommandDisplayOption;
+		(function (CommandDisplayOption) {
+		    CommandDisplayOption[CommandDisplayOption["Enabled"] = 0] = "Enabled";
+		    CommandDisplayOption[CommandDisplayOption["Disabled"] = 1] = "Disabled";
+		    CommandDisplayOption[CommandDisplayOption["Hidden"] = 2] = "Hidden";
+		})(CommandDisplayOption = exports.CommandDisplayOption || (exports.CommandDisplayOption = {}));
+		/*
+		 * Visual CRUD
+		 */
+		var VisualDataRoleKind;
+		(function (VisualDataRoleKind) {
+		    // Indicates that the role should be bound to something that evaluates to a grouping of values.
+		    VisualDataRoleKind[VisualDataRoleKind["Grouping"] = 0] = "Grouping";
+		    // Indicates that the role should be bound to something that evaluates to a single value in a scope.
+		    VisualDataRoleKind[VisualDataRoleKind["Measure"] = 1] = "Measure";
+		    // Indicates that the role can be bound to either Grouping or Measure.
+		    VisualDataRoleKind[VisualDataRoleKind["GroupingOrMeasure"] = 2] = "GroupingOrMeasure";
+		})(VisualDataRoleKind = exports.VisualDataRoleKind || (exports.VisualDataRoleKind = {}));
+		// Indicates the visual preference on Grouping or Measure. Only applicable if kind is GroupingOrMeasure.
+		var VisualDataRoleKindPreference;
+		(function (VisualDataRoleKindPreference) {
+		    VisualDataRoleKindPreference[VisualDataRoleKindPreference["Measure"] = 0] = "Measure";
+		    VisualDataRoleKindPreference[VisualDataRoleKindPreference["Grouping"] = 1] = "Grouping";
+		})(VisualDataRoleKindPreference = exports.VisualDataRoleKindPreference || (exports.VisualDataRoleKindPreference = {}));
+		function normalizeError(error) {
+		    var message = error.message;
+		    if (!message) {
+		        message = error.path + " is invalid. Not meeting " + error.keyword + " constraint";
+		    }
+		    return {
+		        message: message
+		    };
+		}
+		function validateVisualSelector(input) {
+		    var errors = exports.Validators.visualSelectorValidator.validate(input);
+		    return errors ? errors.map(normalizeError) : undefined;
+		}
+		exports.validateVisualSelector = validateVisualSelector;
+		function validateSlicer(input) {
+		    var errors = exports.Validators.slicerValidator.validate(input);
+		    return errors ? errors.map(normalizeError) : undefined;
+		}
+		exports.validateSlicer = validateSlicer;
+		function validateSlicerState(input) {
+		    var errors = exports.Validators.slicerStateValidator.validate(input);
+		    return errors ? errors.map(normalizeError) : undefined;
+		}
+		exports.validateSlicerState = validateSlicerState;
+		function validatePlayBookmarkRequest(input) {
+		    var errors = exports.Validators.playBookmarkRequestValidator.validate(input);
+		    return errors ? errors.map(normalizeError) : undefined;
+		}
+		exports.validatePlayBookmarkRequest = validatePlayBookmarkRequest;
+		function validateAddBookmarkRequest(input) {
+		    var errors = exports.Validators.addBookmarkRequestValidator.validate(input);
+		    return errors ? errors.map(normalizeError) : undefined;
+		}
+		exports.validateAddBookmarkRequest = validateAddBookmarkRequest;
+		function validateApplyBookmarkByNameRequest(input) {
+		    var errors = exports.Validators.applyBookmarkByNameRequestValidator.validate(input);
+		    return errors ? errors.map(normalizeError) : undefined;
+		}
+		exports.validateApplyBookmarkByNameRequest = validateApplyBookmarkByNameRequest;
+		function validateApplyBookmarkStateRequest(input) {
+		    var errors = exports.Validators.applyBookmarkStateRequestValidator.validate(input);
+		    return errors ? errors.map(normalizeError) : undefined;
+		}
+		exports.validateApplyBookmarkStateRequest = validateApplyBookmarkStateRequest;
+		function validateSettings(input) {
+		    var errors = exports.Validators.settingsValidator.validate(input);
+		    return errors ? errors.map(normalizeError) : undefined;
+		}
+		exports.validateSettings = validateSettings;
+		function validateCustomPageSize(input) {
+		    var errors = exports.Validators.customPageSizeValidator.validate(input);
+		    return errors ? errors.map(normalizeError) : undefined;
+		}
+		exports.validateCustomPageSize = validateCustomPageSize;
+		function validateExtension(input) {
+		    var errors = exports.Validators.extensionValidator.validate(input);
+		    return errors ? errors.map(normalizeError) : undefined;
+		}
+		exports.validateExtension = validateExtension;
+		function validateReportLoad(input) {
+		    var errors = exports.Validators.reportLoadValidator.validate(input);
+		    return errors ? errors.map(normalizeError) : undefined;
+		}
+		exports.validateReportLoad = validateReportLoad;
+		function validateCreateReport(input) {
+		    var errors = exports.Validators.reportCreateValidator.validate(input);
+		    return errors ? errors.map(normalizeError) : undefined;
+		}
+		exports.validateCreateReport = validateCreateReport;
+		function validateDashboardLoad(input) {
+		    var errors = exports.Validators.dashboardLoadValidator.validate(input);
+		    return errors ? errors.map(normalizeError) : undefined;
+		}
+		exports.validateDashboardLoad = validateDashboardLoad;
+		function validateTileLoad(input) {
+		    var errors = exports.Validators.tileLoadValidator.validate(input);
+		    return errors ? errors.map(normalizeError) : undefined;
+		}
+		exports.validateTileLoad = validateTileLoad;
+		function validatePage(input) {
+		    var errors = exports.Validators.pageValidator.validate(input);
+		    return errors ? errors.map(normalizeError) : undefined;
+		}
+		exports.validatePage = validatePage;
+		function validateFilter(input) {
+		    var errors = exports.Validators.filtersValidator.validate(input);
+		    return errors ? errors.map(normalizeError) : undefined;
+		}
+		exports.validateFilter = validateFilter;
+		function validateSaveAsParameters(input) {
+		    var errors = exports.Validators.saveAsParametersValidator.validate(input);
+		    return errors ? errors.map(normalizeError) : undefined;
+		}
+		exports.validateSaveAsParameters = validateSaveAsParameters;
+		function validateLoadQnaConfiguration(input) {
+		    var errors = exports.Validators.loadQnaValidator.validate(input);
+		    return errors ? errors.map(normalizeError) : undefined;
+		}
+		exports.validateLoadQnaConfiguration = validateLoadQnaConfiguration;
+		function validateQnaInterpretInputData(input) {
+		    var errors = exports.Validators.qnaInterpretInputDataValidator.validate(input);
+		    return errors ? errors.map(normalizeError) : undefined;
+		}
+		exports.validateQnaInterpretInputData = validateQnaInterpretInputData;
+		function validateExportDataRequest(input) {
+		    var errors = exports.Validators.exportDataRequestValidator.validate(input);
+		    return errors ? errors.map(normalizeError) : undefined;
+		}
+		exports.validateExportDataRequest = validateExportDataRequest;
+		function validateVisualHeader(input) {
+		    var errors = exports.Validators.visualHeaderValidator.validate(input);
+		    return errors ? errors.map(normalizeError) : undefined;
+		}
+		exports.validateVisualHeader = validateVisualHeader;
+		function validateVisualSettings(input) {
+		    var errors = exports.Validators.visualSettingsValidator.validate(input);
+		    return errors ? errors.map(normalizeError) : undefined;
+		}
+		exports.validateVisualSettings = validateVisualSettings;
+		function validateCommandsSettings(input) {
+		    var errors = exports.Validators.commandsSettingsValidator.validate(input);
+		    return errors ? errors.map(normalizeError) : undefined;
+		}
+		exports.validateCommandsSettings = validateCommandsSettings;
+		function validateCustomTheme(input) {
+		    var errors = exports.Validators.customThemeValidator.validate(input);
+		    return errors ? errors.map(normalizeError) : undefined;
+		}
+		exports.validateCustomTheme = validateCustomTheme;
 	
 	
 	/***/ }),
 	/* 1 */
 	/***/ (function(module, exports, __webpack_require__) {
 	
-		Object.defineProperty(exports, "__esModule", { value: true });
-		var typeValidator_1 = __webpack_require__(2);
-		var extensionsValidator_1 = __webpack_require__(3);
-		var settingsValidator_1 = __webpack_require__(5);
-		var bookmarkValidator_1 = __webpack_require__(6);
-		var filtersValidator_1 = __webpack_require__(7);
-		var fieldRequiredValidator_1 = __webpack_require__(8);
-		var anyOfValidator_1 = __webpack_require__(9);
-		var reportLoadValidator_1 = __webpack_require__(10);
-		var reportCreateValidator_1 = __webpack_require__(11);
-		var dashboardLoadValidator_1 = __webpack_require__(12);
-		var tileLoadValidator_1 = __webpack_require__(13);
-		var pageValidator_1 = __webpack_require__(14);
-		var qnaValidator_1 = __webpack_require__(15);
-		var saveAsParametersValidator_1 = __webpack_require__(16);
-		var mapValidator_1 = __webpack_require__(17);
-		var layoutValidator_1 = __webpack_require__(18);
-		var exportDataValidator_1 = __webpack_require__(19);
-		var selectorsValidator_1 = __webpack_require__(20);
-		var slicersValidator_1 = __webpack_require__(21);
-		var visualSettingsValidator_1 = __webpack_require__(22);
-		var commandsSettingsValidator_1 = __webpack_require__(23);
-		var customThemeValidator_1 = __webpack_require__(24);
-		var datasetBindingValidator_1 = __webpack_require__(25);
-		exports.Validators = {
-		    addBookmarkRequestValidator: new bookmarkValidator_1.AddBookmarkRequestValidator(),
-		    advancedFilterTypeValidator: new typeValidator_1.EnumValidator([0]),
-		    advancedFilterValidator: new filtersValidator_1.AdvancedFilterValidator(),
-		    anyArrayValidator: new typeValidator_1.ArrayValidator([new anyOfValidator_1.AnyOfValidator([new typeValidator_1.StringValidator(), new typeValidator_1.NumberValidator(), new typeValidator_1.BooleanValidator()])]),
-		    anyFilterValidator: new anyOfValidator_1.AnyOfValidator([new filtersValidator_1.BasicFilterValidator(), new filtersValidator_1.AdvancedFilterValidator(), new filtersValidator_1.IncludeExcludeFilterValidator(), new filtersValidator_1.NotSupportedFilterValidator(), new filtersValidator_1.RelativeDateFilterValidator(), new filtersValidator_1.TopNFilterValidator()]),
-		    anyValueValidator: new anyOfValidator_1.AnyOfValidator([new typeValidator_1.StringValidator(), new typeValidator_1.NumberValidator(), new typeValidator_1.BooleanValidator()]),
-		    applyBookmarkByNameRequestValidator: new bookmarkValidator_1.ApplyBookmarkByNameRequestValidator(),
-		    applyBookmarkStateRequestValidator: new bookmarkValidator_1.ApplyBookmarkStateRequestValidator(),
-		    applyBookmarkValidator: new anyOfValidator_1.AnyOfValidator([new bookmarkValidator_1.ApplyBookmarkByNameRequestValidator(), new bookmarkValidator_1.ApplyBookmarkStateRequestValidator()]),
-		    backgroundValidator: new typeValidator_1.EnumValidator([0, 1]),
-		    basicFilterTypeValidator: new typeValidator_1.EnumValidator([1]),
-		    basicFilterValidator: new filtersValidator_1.BasicFilterValidator(),
-		    booleanArrayValidator: new typeValidator_1.BooleanArrayValidator(),
-		    booleanValidator: new typeValidator_1.BooleanValidator(),
-		    commandDisplayOptionValidator: new typeValidator_1.EnumValidator([0, 1, 2]),
-		    commandExtensionSelectorValidator: new anyOfValidator_1.AnyOfValidator([new selectorsValidator_1.VisualSelectorValidator(), new selectorsValidator_1.VisualTypeSelectorValidator()]),
-		    commandExtensionValidator: new extensionsValidator_1.CommandExtensionValidator(),
-		    commandsSettingsArrayValidator: new typeValidator_1.ArrayValidator([new commandsSettingsValidator_1.CommandsSettingsValidator()]),
-		    commandsSettingsValidator: new commandsSettingsValidator_1.CommandsSettingsValidator(),
-		    conditionItemValidator: new filtersValidator_1.ConditionItemValidator(),
-		    contrastModeValidator: new typeValidator_1.EnumValidator([0, 1, 2, 3, 4]),
-		    customLayoutDisplayOptionValidator: new typeValidator_1.EnumValidator([0, 1, 2]),
-		    customLayoutValidator: new layoutValidator_1.CustomLayoutValidator(),
-		    customPageSizeValidator: new pageValidator_1.CustomPageSizeValidator(),
-		    customThemeValidator: new customThemeValidator_1.CustomThemeValidator(),
-		    dashboardLoadValidator: new dashboardLoadValidator_1.DashboardLoadValidator(),
-		    datasetBindingValidator: new datasetBindingValidator_1.DatasetBindingValidator(),
-		    displayStateModeValidator: new typeValidator_1.EnumValidator([0, 1]),
-		    displayStateValidator: new layoutValidator_1.DisplayStateValidator(),
-		    exportDataRequestValidator: new exportDataValidator_1.ExportDataRequestValidator(),
-		    extensionArrayValidator: new typeValidator_1.ArrayValidator([new extensionsValidator_1.ExtensionValidator()]),
-		    extensionPointsValidator: new extensionsValidator_1.ExtensionPointsValidator(),
-		    extensionValidator: new extensionsValidator_1.ExtensionValidator(),
-		    fieldRequiredValidator: new fieldRequiredValidator_1.FieldRequiredValidator(),
-		    filterColumnTargetValidator: new filtersValidator_1.FilterColumnTargetValidator(),
-		    filterConditionsValidator: new typeValidator_1.ArrayValidator([new filtersValidator_1.ConditionItemValidator()]),
-		    filterHierarchyTargetValidator: new filtersValidator_1.FilterHierarchyTargetValidator(),
-		    filterMeasureTargetValidator: new filtersValidator_1.FilterMeasureTargetValidator(),
-		    filterTargetValidator: new anyOfValidator_1.AnyOfValidator([new filtersValidator_1.FilterColumnTargetValidator(), new filtersValidator_1.FilterHierarchyTargetValidator(), new filtersValidator_1.FilterMeasureTargetValidator()]),
-		    filtersArrayValidator: new typeValidator_1.ArrayValidator([new anyOfValidator_1.AnyOfValidator([new filtersValidator_1.BasicFilterValidator(), new filtersValidator_1.AdvancedFilterValidator(), new filtersValidator_1.RelativeDateFilterValidator()])]),
-		    filtersValidator: new filtersValidator_1.FilterValidator(),
-		    hyperlinkClickBehaviorValidator: new typeValidator_1.EnumValidator([0, 1, 2]),
-		    includeExcludeFilterValidator: new filtersValidator_1.IncludeExcludeFilterValidator(),
-		    includeExludeFilterTypeValidator: new typeValidator_1.EnumValidator([3]),
-		    layoutTypeValidator: new typeValidator_1.EnumValidator([0, 1, 2, 3]),
-		    loadQnaValidator: new qnaValidator_1.LoadQnaValidator(),
-		    menuExtensionValidator: new extensionsValidator_1.MenuExtensionValidator(),
-		    menuLocationValidator: new typeValidator_1.EnumValidator([0, 1]),
-		    notSupportedFilterTypeValidator: new typeValidator_1.EnumValidator([2]),
-		    notSupportedFilterValidator: new filtersValidator_1.NotSupportedFilterValidator(),
-		    numberArrayValidator: new typeValidator_1.NumberArrayValidator(),
-		    numberValidator: new typeValidator_1.NumberValidator(),
-		    pageLayoutValidator: new mapValidator_1.MapValidator([new typeValidator_1.StringValidator()], [new layoutValidator_1.VisualLayoutValidator()]),
-		    pageSizeTypeValidator: new typeValidator_1.EnumValidator([0, 1, 2, 3, 4, 5]),
-		    pageSizeValidator: new pageValidator_1.PageSizeValidator(),
-		    pageValidator: new pageValidator_1.PageValidator(),
-		    pageViewFieldValidator: new pageValidator_1.PageViewFieldValidator(),
-		    pagesLayoutValidator: new mapValidator_1.MapValidator([new typeValidator_1.StringValidator()], [new layoutValidator_1.PageLayoutValidator()]),
-		    permissionsValidator: new typeValidator_1.EnumValidator([0, 1, 2, 4, 7]),
-		    playBookmarkRequestValidator: new bookmarkValidator_1.PlayBookmarkRequestValidator(),
-		    qnaInterpretInputDataValidator: new qnaValidator_1.QnaInterpretInputDataValidator(),
-		    qnaSettingValidator: new qnaValidator_1.QnaSettingsValidator(),
-		    relativeDateFilterOperatorValidator: new typeValidator_1.EnumValidator([0, 1, 2]),
-		    relativeDateFilterTimeUnitTypeValidator: new typeValidator_1.EnumValidator([0, 1, 2, 3, 4, 5, 6]),
-		    relativeDateFilterTypeValidator: new typeValidator_1.EnumValidator([4]),
-		    relativeDateFilterValidator: new filtersValidator_1.RelativeDateFilterValidator(),
-		    reportCreateValidator: new reportCreateValidator_1.ReportCreateValidator(),
-		    reportLoadValidator: new reportLoadValidator_1.ReportLoadValidator(),
-		    saveAsParametersValidator: new saveAsParametersValidator_1.SaveAsParametersValidator(),
-		    settingsValidator: new settingsValidator_1.SettingsValidator(),
-		    singleCommandSettingsValidator: new commandsSettingsValidator_1.SingleCommandSettingsValidator(),
-		    slicerSelectorValidator: new anyOfValidator_1.AnyOfValidator([new selectorsValidator_1.VisualSelectorValidator(), new selectorsValidator_1.SlicerTargetSelectorValidator()]),
-		    slicerStateValidator: new slicersValidator_1.SlicerStateValidator(),
-		    slicerTargetValidator: new anyOfValidator_1.AnyOfValidator([new filtersValidator_1.FilterColumnTargetValidator(), new filtersValidator_1.FilterHierarchyTargetValidator(), new filtersValidator_1.FilterMeasureTargetValidator(), new filtersValidator_1.FilterKeyColumnsTargetValidator(), new filtersValidator_1.FilterKeyHierarchyTargetValidator()]),
-		    slicerValidator: new slicersValidator_1.SlicerValidator(),
-		    stringArrayValidator: new typeValidator_1.StringArrayValidator(),
-		    stringValidator: new typeValidator_1.StringValidator(),
-		    tileLoadValidator: new tileLoadValidator_1.TileLoadValidator(),
-		    tokenTypeValidator: new typeValidator_1.EnumValidator([0, 1]),
-		    topNFilterTypeValidator: new typeValidator_1.EnumValidator([5]),
-		    topNFilterValidator: new filtersValidator_1.TopNFilterValidator(),
-		    viewModeValidator: new typeValidator_1.EnumValidator([0, 1]),
-		    visualCommandSelectorValidator: new anyOfValidator_1.AnyOfValidator([new selectorsValidator_1.VisualSelectorValidator(), new selectorsValidator_1.VisualTypeSelectorValidator()]),
-		    visualHeaderSelectorValidator: new anyOfValidator_1.AnyOfValidator([new selectorsValidator_1.VisualSelectorValidator(), new selectorsValidator_1.VisualTypeSelectorValidator()]),
-		    visualHeaderSettingsValidator: new visualSettingsValidator_1.VisualHeaderSettingsValidator(),
-		    visualHeaderValidator: new visualSettingsValidator_1.VisualHeaderValidator(),
-		    visualHeadersValidator: new typeValidator_1.ArrayValidator([new visualSettingsValidator_1.VisualHeaderValidator()]),
-		    visualLayoutValidator: new layoutValidator_1.VisualLayoutValidator(),
-		    visualSelectorValidator: new selectorsValidator_1.VisualSelectorValidator(),
-		    visualSettingsValidator: new visualSettingsValidator_1.VisualSettingsValidator(),
-		    visualTypeSelectorValidator: new selectorsValidator_1.VisualTypeSelectorValidator(),
-		};
+		Object.defineProperty(exports, "__esModule", { value: true });
+		var typeValidator_1 = __webpack_require__(2);
+		var extensionsValidator_1 = __webpack_require__(3);
+		var settingsValidator_1 = __webpack_require__(5);
+		var bookmarkValidator_1 = __webpack_require__(6);
+		var filtersValidator_1 = __webpack_require__(7);
+		var fieldRequiredValidator_1 = __webpack_require__(8);
+		var anyOfValidator_1 = __webpack_require__(9);
+		var reportLoadValidator_1 = __webpack_require__(10);
+		var reportCreateValidator_1 = __webpack_require__(11);
+		var dashboardLoadValidator_1 = __webpack_require__(12);
+		var tileLoadValidator_1 = __webpack_require__(13);
+		var pageValidator_1 = __webpack_require__(14);
+		var qnaValidator_1 = __webpack_require__(15);
+		var saveAsParametersValidator_1 = __webpack_require__(16);
+		var mapValidator_1 = __webpack_require__(17);
+		var layoutValidator_1 = __webpack_require__(18);
+		var exportDataValidator_1 = __webpack_require__(19);
+		var selectorsValidator_1 = __webpack_require__(20);
+		var slicersValidator_1 = __webpack_require__(21);
+		var visualSettingsValidator_1 = __webpack_require__(22);
+		var commandsSettingsValidator_1 = __webpack_require__(23);
+		var customThemeValidator_1 = __webpack_require__(24);
+		var datasetBindingValidator_1 = __webpack_require__(25);
+		exports.Validators = {
+		    addBookmarkRequestValidator: new bookmarkValidator_1.AddBookmarkRequestValidator(),
+		    advancedFilterTypeValidator: new typeValidator_1.EnumValidator([0]),
+		    advancedFilterValidator: new filtersValidator_1.AdvancedFilterValidator(),
+		    anyArrayValidator: new typeValidator_1.ArrayValidator([new anyOfValidator_1.AnyOfValidator([new typeValidator_1.StringValidator(), new typeValidator_1.NumberValidator(), new typeValidator_1.BooleanValidator()])]),
+		    anyFilterValidator: new anyOfValidator_1.AnyOfValidator([new filtersValidator_1.BasicFilterValidator(), new filtersValidator_1.AdvancedFilterValidator(), new filtersValidator_1.IncludeExcludeFilterValidator(), new filtersValidator_1.NotSupportedFilterValidator(), new filtersValidator_1.RelativeDateFilterValidator(), new filtersValidator_1.TopNFilterValidator()]),
+		    anyValueValidator: new anyOfValidator_1.AnyOfValidator([new typeValidator_1.StringValidator(), new typeValidator_1.NumberValidator(), new typeValidator_1.BooleanValidator()]),
+		    applyBookmarkByNameRequestValidator: new bookmarkValidator_1.ApplyBookmarkByNameRequestValidator(),
+		    applyBookmarkStateRequestValidator: new bookmarkValidator_1.ApplyBookmarkStateRequestValidator(),
+		    applyBookmarkValidator: new anyOfValidator_1.AnyOfValidator([new bookmarkValidator_1.ApplyBookmarkByNameRequestValidator(), new bookmarkValidator_1.ApplyBookmarkStateRequestValidator()]),
+		    backgroundValidator: new typeValidator_1.EnumValidator([0, 1]),
+		    basicFilterTypeValidator: new typeValidator_1.EnumValidator([1]),
+		    basicFilterValidator: new filtersValidator_1.BasicFilterValidator(),
+		    booleanArrayValidator: new typeValidator_1.BooleanArrayValidator(),
+		    booleanValidator: new typeValidator_1.BooleanValidator(),
+		    commandDisplayOptionValidator: new typeValidator_1.EnumValidator([0, 1, 2]),
+		    commandExtensionSelectorValidator: new anyOfValidator_1.AnyOfValidator([new selectorsValidator_1.VisualSelectorValidator(), new selectorsValidator_1.VisualTypeSelectorValidator()]),
+		    commandExtensionValidator: new extensionsValidator_1.CommandExtensionValidator(),
+		    commandsSettingsArrayValidator: new typeValidator_1.ArrayValidator([new commandsSettingsValidator_1.CommandsSettingsValidator()]),
+		    commandsSettingsValidator: new commandsSettingsValidator_1.CommandsSettingsValidator(),
+		    conditionItemValidator: new filtersValidator_1.ConditionItemValidator(),
+		    contrastModeValidator: new typeValidator_1.EnumValidator([0, 1, 2, 3, 4]),
+		    customLayoutDisplayOptionValidator: new typeValidator_1.EnumValidator([0, 1, 2]),
+		    customLayoutValidator: new layoutValidator_1.CustomLayoutValidator(),
+		    customPageSizeValidator: new pageValidator_1.CustomPageSizeValidator(),
+		    customThemeValidator: new customThemeValidator_1.CustomThemeValidator(),
+		    dashboardLoadValidator: new dashboardLoadValidator_1.DashboardLoadValidator(),
+		    datasetBindingValidator: new datasetBindingValidator_1.DatasetBindingValidator(),
+		    displayStateModeValidator: new typeValidator_1.EnumValidator([0, 1]),
+		    displayStateValidator: new layoutValidator_1.DisplayStateValidator(),
+		    exportDataRequestValidator: new exportDataValidator_1.ExportDataRequestValidator(),
+		    extensionArrayValidator: new typeValidator_1.ArrayValidator([new extensionsValidator_1.ExtensionValidator()]),
+		    extensionPointsValidator: new extensionsValidator_1.ExtensionPointsValidator(),
+		    extensionValidator: new extensionsValidator_1.ExtensionValidator(),
+		    fieldRequiredValidator: new fieldRequiredValidator_1.FieldRequiredValidator(),
+		    filterColumnTargetValidator: new filtersValidator_1.FilterColumnTargetValidator(),
+		    filterConditionsValidator: new typeValidator_1.ArrayValidator([new filtersValidator_1.ConditionItemValidator()]),
+		    filterHierarchyTargetValidator: new filtersValidator_1.FilterHierarchyTargetValidator(),
+		    filterMeasureTargetValidator: new filtersValidator_1.FilterMeasureTargetValidator(),
+		    filterTargetValidator: new anyOfValidator_1.AnyOfValidator([new filtersValidator_1.FilterColumnTargetValidator(), new filtersValidator_1.FilterHierarchyTargetValidator(), new filtersValidator_1.FilterMeasureTargetValidator()]),
+		    filtersArrayValidator: new typeValidator_1.ArrayValidator([new anyOfValidator_1.AnyOfValidator([new filtersValidator_1.BasicFilterValidator(), new filtersValidator_1.AdvancedFilterValidator(), new filtersValidator_1.RelativeDateFilterValidator()])]),
+		    filtersValidator: new filtersValidator_1.FilterValidator(),
+		    hyperlinkClickBehaviorValidator: new typeValidator_1.EnumValidator([0, 1, 2]),
+		    includeExcludeFilterValidator: new filtersValidator_1.IncludeExcludeFilterValidator(),
+		    includeExludeFilterTypeValidator: new typeValidator_1.EnumValidator([3]),
+		    layoutTypeValidator: new typeValidator_1.EnumValidator([0, 1, 2, 3]),
+		    loadQnaValidator: new qnaValidator_1.LoadQnaValidator(),
+		    menuExtensionValidator: new extensionsValidator_1.MenuExtensionValidator(),
+		    menuLocationValidator: new typeValidator_1.EnumValidator([0, 1]),
+		    notSupportedFilterTypeValidator: new typeValidator_1.EnumValidator([2]),
+		    notSupportedFilterValidator: new filtersValidator_1.NotSupportedFilterValidator(),
+		    numberArrayValidator: new typeValidator_1.NumberArrayValidator(),
+		    numberValidator: new typeValidator_1.NumberValidator(),
+		    pageLayoutValidator: new mapValidator_1.MapValidator([new typeValidator_1.StringValidator()], [new layoutValidator_1.VisualLayoutValidator()]),
+		    pageSizeTypeValidator: new typeValidator_1.EnumValidator([0, 1, 2, 3, 4, 5]),
+		    pageSizeValidator: new pageValidator_1.PageSizeValidator(),
+		    pageValidator: new pageValidator_1.PageValidator(),
+		    pageViewFieldValidator: new pageValidator_1.PageViewFieldValidator(),
+		    pagesLayoutValidator: new mapValidator_1.MapValidator([new typeValidator_1.StringValidator()], [new layoutValidator_1.PageLayoutValidator()]),
+		    permissionsValidator: new typeValidator_1.EnumValidator([0, 1, 2, 4, 7]),
+		    playBookmarkRequestValidator: new bookmarkValidator_1.PlayBookmarkRequestValidator(),
+		    qnaInterpretInputDataValidator: new qnaValidator_1.QnaInterpretInputDataValidator(),
+		    qnaSettingValidator: new qnaValidator_1.QnaSettingsValidator(),
+		    relativeDateFilterOperatorValidator: new typeValidator_1.EnumValidator([0, 1, 2]),
+		    relativeDateFilterTimeUnitTypeValidator: new typeValidator_1.EnumValidator([0, 1, 2, 3, 4, 5, 6]),
+		    relativeDateFilterTypeValidator: new typeValidator_1.EnumValidator([4]),
+		    relativeDateFilterValidator: new filtersValidator_1.RelativeDateFilterValidator(),
+		    reportCreateValidator: new reportCreateValidator_1.ReportCreateValidator(),
+		    reportLoadValidator: new reportLoadValidator_1.ReportLoadValidator(),
+		    saveAsParametersValidator: new saveAsParametersValidator_1.SaveAsParametersValidator(),
+		    settingsValidator: new settingsValidator_1.SettingsValidator(),
+		    singleCommandSettingsValidator: new commandsSettingsValidator_1.SingleCommandSettingsValidator(),
+		    slicerSelectorValidator: new anyOfValidator_1.AnyOfValidator([new selectorsValidator_1.VisualSelectorValidator(), new selectorsValidator_1.SlicerTargetSelectorValidator()]),
+		    slicerStateValidator: new slicersValidator_1.SlicerStateValidator(),
+		    slicerTargetValidator: new anyOfValidator_1.AnyOfValidator([new filtersValidator_1.FilterColumnTargetValidator(), new filtersValidator_1.FilterHierarchyTargetValidator(), new filtersValidator_1.FilterMeasureTargetValidator(), new filtersValidator_1.FilterKeyColumnsTargetValidator(), new filtersValidator_1.FilterKeyHierarchyTargetValidator()]),
+		    slicerValidator: new slicersValidator_1.SlicerValidator(),
+		    stringArrayValidator: new typeValidator_1.StringArrayValidator(),
+		    stringValidator: new typeValidator_1.StringValidator(),
+		    tileLoadValidator: new tileLoadValidator_1.TileLoadValidator(),
+		    tokenTypeValidator: new typeValidator_1.EnumValidator([0, 1]),
+		    topNFilterTypeValidator: new typeValidator_1.EnumValidator([5]),
+		    topNFilterValidator: new filtersValidator_1.TopNFilterValidator(),
+		    viewModeValidator: new typeValidator_1.EnumValidator([0, 1]),
+		    visualCommandSelectorValidator: new anyOfValidator_1.AnyOfValidator([new selectorsValidator_1.VisualSelectorValidator(), new selectorsValidator_1.VisualTypeSelectorValidator()]),
+		    visualHeaderSelectorValidator: new anyOfValidator_1.AnyOfValidator([new selectorsValidator_1.VisualSelectorValidator(), new selectorsValidator_1.VisualTypeSelectorValidator()]),
+		    visualHeaderSettingsValidator: new visualSettingsValidator_1.VisualHeaderSettingsValidator(),
+		    visualHeaderValidator: new visualSettingsValidator_1.VisualHeaderValidator(),
+		    visualHeadersValidator: new typeValidator_1.ArrayValidator([new visualSettingsValidator_1.VisualHeaderValidator()]),
+		    visualLayoutValidator: new layoutValidator_1.VisualLayoutValidator(),
+		    visualSelectorValidator: new selectorsValidator_1.VisualSelectorValidator(),
+		    visualSettingsValidator: new visualSettingsValidator_1.VisualSettingsValidator(),
+		    visualTypeSelectorValidator: new selectorsValidator_1.VisualTypeSelectorValidator(),
+		};
 	
 	
 	/***/ }),
 	/* 2 */
 	/***/ (function(module, exports) {
 	
-		var __extends = (this && this.__extends) || (function () {
-		    var extendStatics = Object.setPrototypeOf ||
-		        ({ __proto__: [] } instanceof Array && function (d, b) { d.__proto__ = b; }) ||
-		        function (d, b) { for (var p in b) if (b.hasOwnProperty(p)) d[p] = b[p]; };
-		    return function (d, b) {
-		        extendStatics(d, b);
-		        function __() { this.constructor = d; }
-		        d.prototype = b === null ? Object.create(b) : (__.prototype = b.prototype, new __());
-		    };
-		})();
-		Object.defineProperty(exports, "__esModule", { value: true });
-		var ObjectValidator = /** @class */ (function () {
-		    function ObjectValidator() {
-		    }
-		    ObjectValidator.prototype.validate = function (input, path, field) {
-		        if (input == null) {
-		            return null;
-		        }
-		        if (typeof input !== "object" || Array.isArray(input)) {
-		            return [{
-		                    message: field !== undefined ? field + " must be an object" : "input must be an object",
-		                    path: path,
-		                    keyword: "type"
-		                }];
-		        }
-		        return null;
-		    };
-		    return ObjectValidator;
-		}());
-		exports.ObjectValidator = ObjectValidator;
-		var ArrayValidator = /** @class */ (function () {
-		    function ArrayValidator(itemValidators) {
-		        this.itemValidators = itemValidators;
-		    }
-		    ArrayValidator.prototype.validate = function (input, path, field) {
-		        if (input == null) {
-		            return null;
-		        }
-		        if (!(Array.isArray(input))) {
-		            return [{
-		                    message: field + " property is invalid",
-		                    path: (path ? path + "." : "") + field,
-		                    keyword: "type"
-		                }];
-		        }
-		        for (var i = 0; i < input.length; i++) {
-		            var fieldsPath = (path ? path + "." : "") + field + "." + i;
-		            for (var _i = 0, _a = this.itemValidators; _i < _a.length; _i++) {
-		                var validator = _a[_i];
-		                var errors = validator.validate(input[i], fieldsPath, field);
-		                if (errors) {
-		                    return [{
-		                            message: field + " property is invalid",
-		                            path: (path ? path + "." : "") + field,
-		                            keyword: "type"
-		                        }];
-		                }
-		            }
-		        }
-		        return null;
-		    };
-		    return ArrayValidator;
-		}());
-		exports.ArrayValidator = ArrayValidator;
-		var TypeValidator = /** @class */ (function () {
-		    function TypeValidator(expectedType) {
-		        this.expectedType = expectedType;
-		    }
-		    TypeValidator.prototype.validate = function (input, path, field) {
-		        if (input == null) {
-		            return null;
-		        }
-		        if (!(typeof input === this.expectedType)) {
-		            return [{
-		                    message: field + " must be a " + this.expectedType,
-		                    path: (path ? path + "." : "") + field,
-		                    keyword: "type"
-		                }];
-		        }
-		        return null;
-		    };
-		    return TypeValidator;
-		}());
-		exports.TypeValidator = TypeValidator;
-		var StringValidator = /** @class */ (function (_super) {
-		    __extends(StringValidator, _super);
-		    function StringValidator() {
-		        return _super.call(this, "string") || this;
-		    }
-		    return StringValidator;
-		}(TypeValidator));
-		exports.StringValidator = StringValidator;
-		var BooleanValidator = /** @class */ (function (_super) {
-		    __extends(BooleanValidator, _super);
-		    function BooleanValidator() {
-		        return _super.call(this, "boolean") || this;
-		    }
-		    return BooleanValidator;
-		}(TypeValidator));
-		exports.BooleanValidator = BooleanValidator;
-		var NumberValidator = /** @class */ (function (_super) {
-		    __extends(NumberValidator, _super);
-		    function NumberValidator() {
-		        return _super.call(this, "number") || this;
-		    }
-		    return NumberValidator;
-		}(TypeValidator));
-		exports.NumberValidator = NumberValidator;
-		var ValueValidator = /** @class */ (function () {
-		    function ValueValidator(possibleValues) {
-		        this.possibleValues = possibleValues;
-		    }
-		    ValueValidator.prototype.validate = function (input, path, field) {
-		        if (input == null) {
-		            return null;
-		        }
-		        if (this.possibleValues.indexOf(input) < 0) {
-		            return [{
-		                    message: field + " property is invalid",
-		                    path: (path ? path + "." : "") + field,
-		                    keyword: "invalid"
-		                }];
-		        }
-		        return null;
-		    };
-		    return ValueValidator;
-		}());
-		exports.ValueValidator = ValueValidator;
-		var SchemaValidator = /** @class */ (function (_super) {
-		    __extends(SchemaValidator, _super);
-		    function SchemaValidator(schemaValue) {
-		        var _this = _super.call(this, [schemaValue]) || this;
-		        _this.schemaValue = schemaValue;
-		        return _this;
-		    }
-		    SchemaValidator.prototype.validate = function (input, path, field) {
-		        return _super.prototype.validate.call(this, input, path, field);
-		    };
-		    return SchemaValidator;
-		}(ValueValidator));
-		exports.SchemaValidator = SchemaValidator;
-		var EnumValidator = /** @class */ (function (_super) {
-		    __extends(EnumValidator, _super);
-		    function EnumValidator(possibleValues) {
-		        var _this = _super.call(this) || this;
-		        _this.possibleValues = possibleValues;
-		        return _this;
-		    }
-		    EnumValidator.prototype.validate = function (input, path, field) {
-		        if (input == null) {
-		            return null;
-		        }
-		        var errors = _super.prototype.validate.call(this, input, path, field);
-		        if (errors) {
-		            return errors;
-		        }
-		        var valueValidator = new ValueValidator(this.possibleValues);
-		        return valueValidator.validate(input, path, field);
-		    };
-		    return EnumValidator;
-		}(NumberValidator));
-		exports.EnumValidator = EnumValidator;
-		var StringArrayValidator = /** @class */ (function (_super) {
-		    __extends(StringArrayValidator, _super);
-		    function StringArrayValidator() {
-		        return _super.call(this, [new StringValidator()]) || this;
-		    }
-		    StringArrayValidator.prototype.validate = function (input, path, field) {
-		        var errors = _super.prototype.validate.call(this, input, path, field);
-		        if (errors) {
-		            return [{
-		                    message: field + " must be an array of strings",
-		                    path: (path ? path + "." : "") + field,
-		                    keyword: "type"
-		                }];
-		        }
-		        return null;
-		    };
-		    return StringArrayValidator;
-		}(ArrayValidator));
-		exports.StringArrayValidator = StringArrayValidator;
-		var BooleanArrayValidator = /** @class */ (function (_super) {
-		    __extends(BooleanArrayValidator, _super);
-		    function BooleanArrayValidator() {
-		        return _super.call(this, [new BooleanValidator()]) || this;
-		    }
-		    BooleanArrayValidator.prototype.validate = function (input, path, field) {
-		        var errors = _super.prototype.validate.call(this, input, path, field);
-		        if (errors) {
-		            return [{
-		                    message: field + " must be an array of booleans",
-		                    path: (path ? path + "." : "") + field,
-		                    keyword: "type"
-		                }];
-		        }
-		        return null;
-		    };
-		    return BooleanArrayValidator;
-		}(ArrayValidator));
-		exports.BooleanArrayValidator = BooleanArrayValidator;
-		var NumberArrayValidator = /** @class */ (function (_super) {
-		    __extends(NumberArrayValidator, _super);
-		    function NumberArrayValidator() {
-		        return _super.call(this, [new NumberValidator()]) || this;
-		    }
-		    NumberArrayValidator.prototype.validate = function (input, path, field) {
-		        var errors = _super.prototype.validate.call(this, input, path, field);
-		        if (errors) {
-		            return [{
-		                    message: field + " must be an array of numbers",
-		                    path: (path ? path + "." : "") + field,
-		                    keyword: "type"
-		                }];
-		        }
-		        return null;
-		    };
-		    return NumberArrayValidator;
-		}(ArrayValidator));
-		exports.NumberArrayValidator = NumberArrayValidator;
+		var __extends = (this && this.__extends) || (function () {
+		    var extendStatics = Object.setPrototypeOf ||
+		        ({ __proto__: [] } instanceof Array && function (d, b) { d.__proto__ = b; }) ||
+		        function (d, b) { for (var p in b) if (b.hasOwnProperty(p)) d[p] = b[p]; };
+		    return function (d, b) {
+		        extendStatics(d, b);
+		        function __() { this.constructor = d; }
+		        d.prototype = b === null ? Object.create(b) : (__.prototype = b.prototype, new __());
+		    };
+		})();
+		Object.defineProperty(exports, "__esModule", { value: true });
+		var ObjectValidator = /** @class */ (function () {
+		    function ObjectValidator() {
+		    }
+		    ObjectValidator.prototype.validate = function (input, path, field) {
+		        if (input == null) {
+		            return null;
+		        }
+		        if (typeof input !== "object" || Array.isArray(input)) {
+		            return [{
+		                    message: field !== undefined ? field + " must be an object" : "input must be an object",
+		                    path: path,
+		                    keyword: "type"
+		                }];
+		        }
+		        return null;
+		    };
+		    return ObjectValidator;
+		}());
+		exports.ObjectValidator = ObjectValidator;
+		var ArrayValidator = /** @class */ (function () {
+		    function ArrayValidator(itemValidators) {
+		        this.itemValidators = itemValidators;
+		    }
+		    ArrayValidator.prototype.validate = function (input, path, field) {
+		        if (input == null) {
+		            return null;
+		        }
+		        if (!(Array.isArray(input))) {
+		            return [{
+		                    message: field + " property is invalid",
+		                    path: (path ? path + "." : "") + field,
+		                    keyword: "type"
+		                }];
+		        }
+		        for (var i = 0; i < input.length; i++) {
+		            var fieldsPath = (path ? path + "." : "") + field + "." + i;
+		            for (var _i = 0, _a = this.itemValidators; _i < _a.length; _i++) {
+		                var validator = _a[_i];
+		                var errors = validator.validate(input[i], fieldsPath, field);
+		                if (errors) {
+		                    return [{
+		                            message: field + " property is invalid",
+		                            path: (path ? path + "." : "") + field,
+		                            keyword: "type"
+		                        }];
+		                }
+		            }
+		        }
+		        return null;
+		    };
+		    return ArrayValidator;
+		}());
+		exports.ArrayValidator = ArrayValidator;
+		var TypeValidator = /** @class */ (function () {
+		    function TypeValidator(expectedType) {
+		        this.expectedType = expectedType;
+		    }
+		    TypeValidator.prototype.validate = function (input, path, field) {
+		        if (input == null) {
+		            return null;
+		        }
+		        if (!(typeof input === this.expectedType)) {
+		            return [{
+		                    message: field + " must be a " + this.expectedType,
+		                    path: (path ? path + "." : "") + field,
+		                    keyword: "type"
+		                }];
+		        }
+		        return null;
+		    };
+		    return TypeValidator;
+		}());
+		exports.TypeValidator = TypeValidator;
+		var StringValidator = /** @class */ (function (_super) {
+		    __extends(StringValidator, _super);
+		    function StringValidator() {
+		        return _super.call(this, "string") || this;
+		    }
+		    return StringValidator;
+		}(TypeValidator));
+		exports.StringValidator = StringValidator;
+		var BooleanValidator = /** @class */ (function (_super) {
+		    __extends(BooleanValidator, _super);
+		    function BooleanValidator() {
+		        return _super.call(this, "boolean") || this;
+		    }
+		    return BooleanValidator;
+		}(TypeValidator));
+		exports.BooleanValidator = BooleanValidator;
+		var NumberValidator = /** @class */ (function (_super) {
+		    __extends(NumberValidator, _super);
+		    function NumberValidator() {
+		        return _super.call(this, "number") || this;
+		    }
+		    return NumberValidator;
+		}(TypeValidator));
+		exports.NumberValidator = NumberValidator;
+		var ValueValidator = /** @class */ (function () {
+		    function ValueValidator(possibleValues) {
+		        this.possibleValues = possibleValues;
+		    }
+		    ValueValidator.prototype.validate = function (input, path, field) {
+		        if (input == null) {
+		            return null;
+		        }
+		        if (this.possibleValues.indexOf(input) < 0) {
+		            return [{
+		                    message: field + " property is invalid",
+		                    path: (path ? path + "." : "") + field,
+		                    keyword: "invalid"
+		                }];
+		        }
+		        return null;
+		    };
+		    return ValueValidator;
+		}());
+		exports.ValueValidator = ValueValidator;
+		var SchemaValidator = /** @class */ (function (_super) {
+		    __extends(SchemaValidator, _super);
+		    function SchemaValidator(schemaValue) {
+		        var _this = _super.call(this, [schemaValue]) || this;
+		        _this.schemaValue = schemaValue;
+		        return _this;
+		    }
+		    SchemaValidator.prototype.validate = function (input, path, field) {
+		        return _super.prototype.validate.call(this, input, path, field);
+		    };
+		    return SchemaValidator;
+		}(ValueValidator));
+		exports.SchemaValidator = SchemaValidator;
+		var EnumValidator = /** @class */ (function (_super) {
+		    __extends(EnumValidator, _super);
+		    function EnumValidator(possibleValues) {
+		        var _this = _super.call(this) || this;
+		        _this.possibleValues = possibleValues;
+		        return _this;
+		    }
+		    EnumValidator.prototype.validate = function (input, path, field) {
+		        if (input == null) {
+		            return null;
+		        }
+		        var errors = _super.prototype.validate.call(this, input, path, field);
+		        if (errors) {
+		            return errors;
+		        }
+		        var valueValidator = new ValueValidator(this.possibleValues);
+		        return valueValidator.validate(input, path, field);
+		    };
+		    return EnumValidator;
+		}(NumberValidator));
+		exports.EnumValidator = EnumValidator;
+		var StringArrayValidator = /** @class */ (function (_super) {
+		    __extends(StringArrayValidator, _super);
+		    function StringArrayValidator() {
+		        return _super.call(this, [new StringValidator()]) || this;
+		    }
+		    StringArrayValidator.prototype.validate = function (input, path, field) {
+		        var errors = _super.prototype.validate.call(this, input, path, field);
+		        if (errors) {
+		            return [{
+		                    message: field + " must be an array of strings",
+		                    path: (path ? path + "." : "") + field,
+		                    keyword: "type"
+		                }];
+		        }
+		        return null;
+		    };
+		    return StringArrayValidator;
+		}(ArrayValidator));
+		exports.StringArrayValidator = StringArrayValidator;
+		var BooleanArrayValidator = /** @class */ (function (_super) {
+		    __extends(BooleanArrayValidator, _super);
+		    function BooleanArrayValidator() {
+		        return _super.call(this, [new BooleanValidator()]) || this;
+		    }
+		    BooleanArrayValidator.prototype.validate = function (input, path, field) {
+		        var errors = _super.prototype.validate.call(this, input, path, field);
+		        if (errors) {
+		            return [{
+		                    message: field + " must be an array of booleans",
+		                    path: (path ? path + "." : "") + field,
+		                    keyword: "type"
+		                }];
+		        }
+		        return null;
+		    };
+		    return BooleanArrayValidator;
+		}(ArrayValidator));
+		exports.BooleanArrayValidator = BooleanArrayValidator;
+		var NumberArrayValidator = /** @class */ (function (_super) {
+		    __extends(NumberArrayValidator, _super);
+		    function NumberArrayValidator() {
+		        return _super.call(this, [new NumberValidator()]) || this;
+		    }
+		    NumberArrayValidator.prototype.validate = function (input, path, field) {
+		        var errors = _super.prototype.validate.call(this, input, path, field);
+		        if (errors) {
+		            return [{
+		                    message: field + " must be an array of numbers",
+		                    path: (path ? path + "." : "") + field,
+		                    keyword: "type"
+		                }];
+		        }
+		        return null;
+		    };
+		    return NumberArrayValidator;
+		}(ArrayValidator));
+		exports.NumberArrayValidator = NumberArrayValidator;
 	
 	
 	/***/ }),
 	/* 3 */
 	/***/ (function(module, exports, __webpack_require__) {
 	
-		var __extends = (this && this.__extends) || (function () {
-		    var extendStatics = Object.setPrototypeOf ||
-		        ({ __proto__: [] } instanceof Array && function (d, b) { d.__proto__ = b; }) ||
-		        function (d, b) { for (var p in b) if (b.hasOwnProperty(p)) d[p] = b[p]; };
-		    return function (d, b) {
-		        extendStatics(d, b);
-		        function __() { this.constructor = d; }
-		        d.prototype = b === null ? Object.create(b) : (__.prototype = b.prototype, new __());
-		    };
-		})();
-		Object.defineProperty(exports, "__esModule", { value: true });
-		var validator_1 = __webpack_require__(1);
-		var multipleFieldsValidator_1 = __webpack_require__(4);
-		var typeValidator_1 = __webpack_require__(2);
-		var MenuExtensionValidator = /** @class */ (function (_super) {
-		    __extends(MenuExtensionValidator, _super);
-		    function MenuExtensionValidator() {
-		        return _super !== null && _super.apply(this, arguments) || this;
-		    }
-		    MenuExtensionValidator.prototype.validate = function (input, path, field) {
-		        if (input == null) {
-		            return null;
-		        }
-		        var errors = _super.prototype.validate.call(this, input, path, field);
-		        if (errors) {
-		            return errors;
-		        }
-		        var fields = [
-		            {
-		                field: "title",
-		                validators: [validator_1.Validators.stringValidator]
-		            },
-		            {
-		                field: "icon",
-		                validators: [validator_1.Validators.stringValidator]
-		            },
-		            {
-		                field: "menuLocation",
-		                validators: [validator_1.Validators.menuLocationValidator]
-		            }
-		        ];
-		        var multipleFieldsValidator = new multipleFieldsValidator_1.MultipleFieldsValidator(fields);
-		        return multipleFieldsValidator.validate(input, path, field);
-		    };
-		    return MenuExtensionValidator;
-		}(typeValidator_1.ObjectValidator));
-		exports.MenuExtensionValidator = MenuExtensionValidator;
-		var ExtensionPointsValidator = /** @class */ (function (_super) {
-		    __extends(ExtensionPointsValidator, _super);
-		    function ExtensionPointsValidator() {
-		        return _super !== null && _super.apply(this, arguments) || this;
-		    }
-		    ExtensionPointsValidator.prototype.validate = function (input, path, field) {
-		        if (input == null) {
-		            return null;
-		        }
-		        var errors = _super.prototype.validate.call(this, input, path, field);
-		        if (errors) {
-		            return errors;
-		        }
-		        var fields = [
-		            {
-		                field: "visualContextMenu",
-		                validators: [validator_1.Validators.menuExtensionValidator]
-		            },
-		            {
-		                field: "visualOptionsMenu",
-		                validators: [validator_1.Validators.menuExtensionValidator]
-		            }
-		        ];
-		        var multipleFieldsValidator = new multipleFieldsValidator_1.MultipleFieldsValidator(fields);
-		        return multipleFieldsValidator.validate(input, path, field);
-		    };
-		    return ExtensionPointsValidator;
-		}(typeValidator_1.ObjectValidator));
-		exports.ExtensionPointsValidator = ExtensionPointsValidator;
-		var ExtensionItemValidator = /** @class */ (function (_super) {
-		    __extends(ExtensionItemValidator, _super);
-		    function ExtensionItemValidator() {
-		        return _super !== null && _super.apply(this, arguments) || this;
-		    }
-		    ExtensionItemValidator.prototype.validate = function (input, path, field) {
-		        if (input == null) {
-		            return null;
-		        }
-		        var errors = _super.prototype.validate.call(this, input, path, field);
-		        if (errors) {
-		            return errors;
-		        }
-		        var fields = [
-		            {
-		                field: "name",
-		                validators: [validator_1.Validators.fieldRequiredValidator, validator_1.Validators.stringValidator]
-		            },
-		            {
-		                field: "extend",
-		                validators: [validator_1.Validators.fieldRequiredValidator, validator_1.Validators.extensionPointsValidator]
-		            }
-		        ];
-		        var multipleFieldsValidator = new multipleFieldsValidator_1.MultipleFieldsValidator(fields);
-		        return multipleFieldsValidator.validate(input, path, field);
-		    };
-		    return ExtensionItemValidator;
-		}(typeValidator_1.ObjectValidator));
-		exports.ExtensionItemValidator = ExtensionItemValidator;
-		var CommandExtensionValidator = /** @class */ (function (_super) {
-		    __extends(CommandExtensionValidator, _super);
-		    function CommandExtensionValidator() {
-		        return _super !== null && _super.apply(this, arguments) || this;
-		    }
-		    CommandExtensionValidator.prototype.validate = function (input, path, field) {
-		        if (input == null) {
-		            return null;
-		        }
-		        var errors = _super.prototype.validate.call(this, input, path, field);
-		        if (errors) {
-		            return errors;
-		        }
-		        var fields = [
-		            {
-		                field: "title",
-		                validators: [validator_1.Validators.fieldRequiredValidator, validator_1.Validators.stringValidator]
-		            },
-		            {
-		                field: "icon",
-		                validators: [validator_1.Validators.stringValidator]
-		            },
-		            {
-		                field: "selector",
-		                validators: [validator_1.Validators.commandExtensionSelectorValidator]
-		            },
-		        ];
-		        var multipleFieldsValidator = new multipleFieldsValidator_1.MultipleFieldsValidator(fields);
-		        return multipleFieldsValidator.validate(input, path, field);
-		    };
-		    return CommandExtensionValidator;
-		}(ExtensionItemValidator));
-		exports.CommandExtensionValidator = CommandExtensionValidator;
-		var ExtensionValidator = /** @class */ (function (_super) {
-		    __extends(ExtensionValidator, _super);
-		    function ExtensionValidator() {
-		        return _super !== null && _super.apply(this, arguments) || this;
-		    }
-		    ExtensionValidator.prototype.validate = function (input, path, field) {
-		        if (input == null) {
-		            return null;
-		        }
-		        var errors = _super.prototype.validate.call(this, input, path, field);
-		        if (errors) {
-		            return errors;
-		        }
-		        var fields = [
-		            {
-		                field: "command",
-		                validators: [validator_1.Validators.commandExtensionValidator]
-		            }
-		        ];
-		        var multipleFieldsValidator = new multipleFieldsValidator_1.MultipleFieldsValidator(fields);
-		        return multipleFieldsValidator.validate(input, path, field);
-		    };
-		    return ExtensionValidator;
-		}(typeValidator_1.ObjectValidator));
-		exports.ExtensionValidator = ExtensionValidator;
+		var __extends = (this && this.__extends) || (function () {
+		    var extendStatics = Object.setPrototypeOf ||
+		        ({ __proto__: [] } instanceof Array && function (d, b) { d.__proto__ = b; }) ||
+		        function (d, b) { for (var p in b) if (b.hasOwnProperty(p)) d[p] = b[p]; };
+		    return function (d, b) {
+		        extendStatics(d, b);
+		        function __() { this.constructor = d; }
+		        d.prototype = b === null ? Object.create(b) : (__.prototype = b.prototype, new __());
+		    };
+		})();
+		Object.defineProperty(exports, "__esModule", { value: true });
+		var validator_1 = __webpack_require__(1);
+		var multipleFieldsValidator_1 = __webpack_require__(4);
+		var typeValidator_1 = __webpack_require__(2);
+		var MenuExtensionValidator = /** @class */ (function (_super) {
+		    __extends(MenuExtensionValidator, _super);
+		    function MenuExtensionValidator() {
+		        return _super !== null && _super.apply(this, arguments) || this;
+		    }
+		    MenuExtensionValidator.prototype.validate = function (input, path, field) {
+		        if (input == null) {
+		            return null;
+		        }
+		        var errors = _super.prototype.validate.call(this, input, path, field);
+		        if (errors) {
+		            return errors;
+		        }
+		        var fields = [
+		            {
+		                field: "title",
+		                validators: [validator_1.Validators.stringValidator]
+		            },
+		            {
+		                field: "icon",
+		                validators: [validator_1.Validators.stringValidator]
+		            },
+		            {
+		                field: "menuLocation",
+		                validators: [validator_1.Validators.menuLocationValidator]
+		            }
+		        ];
+		        var multipleFieldsValidator = new multipleFieldsValidator_1.MultipleFieldsValidator(fields);
+		        return multipleFieldsValidator.validate(input, path, field);
+		    };
+		    return MenuExtensionValidator;
+		}(typeValidator_1.ObjectValidator));
+		exports.MenuExtensionValidator = MenuExtensionValidator;
+		var ExtensionPointsValidator = /** @class */ (function (_super) {
+		    __extends(ExtensionPointsValidator, _super);
+		    function ExtensionPointsValidator() {
+		        return _super !== null && _super.apply(this, arguments) || this;
+		    }
+		    ExtensionPointsValidator.prototype.validate = function (input, path, field) {
+		        if (input == null) {
+		            return null;
+		        }
+		        var errors = _super.prototype.validate.call(this, input, path, field);
+		        if (errors) {
+		            return errors;
+		        }
+		        var fields = [
+		            {
+		                field: "visualContextMenu",
+		                validators: [validator_1.Validators.menuExtensionValidator]
+		            },
+		            {
+		                field: "visualOptionsMenu",
+		                validators: [validator_1.Validators.menuExtensionValidator]
+		            }
+		        ];
+		        var multipleFieldsValidator = new multipleFieldsValidator_1.MultipleFieldsValidator(fields);
+		        return multipleFieldsValidator.validate(input, path, field);
+		    };
+		    return ExtensionPointsValidator;
+		}(typeValidator_1.ObjectValidator));
+		exports.ExtensionPointsValidator = ExtensionPointsValidator;
+		var ExtensionItemValidator = /** @class */ (function (_super) {
+		    __extends(ExtensionItemValidator, _super);
+		    function ExtensionItemValidator() {
+		        return _super !== null && _super.apply(this, arguments) || this;
+		    }
+		    ExtensionItemValidator.prototype.validate = function (input, path, field) {
+		        if (input == null) {
+		            return null;
+		        }
+		        var errors = _super.prototype.validate.call(this, input, path, field);
+		        if (errors) {
+		            return errors;
+		        }
+		        var fields = [
+		            {
+		                field: "name",
+		                validators: [validator_1.Validators.fieldRequiredValidator, validator_1.Validators.stringValidator]
+		            },
+		            {
+		                field: "extend",
+		                validators: [validator_1.Validators.fieldRequiredValidator, validator_1.Validators.extensionPointsValidator]
+		            }
+		        ];
+		        var multipleFieldsValidator = new multipleFieldsValidator_1.MultipleFieldsValidator(fields);
+		        return multipleFieldsValidator.validate(input, path, field);
+		    };
+		    return ExtensionItemValidator;
+		}(typeValidator_1.ObjectValidator));
+		exports.ExtensionItemValidator = ExtensionItemValidator;
+		var CommandExtensionValidator = /** @class */ (function (_super) {
+		    __extends(CommandExtensionValidator, _super);
+		    function CommandExtensionValidator() {
+		        return _super !== null && _super.apply(this, arguments) || this;
+		    }
+		    CommandExtensionValidator.prototype.validate = function (input, path, field) {
+		        if (input == null) {
+		            return null;
+		        }
+		        var errors = _super.prototype.validate.call(this, input, path, field);
+		        if (errors) {
+		            return errors;
+		        }
+		        var fields = [
+		            {
+		                field: "title",
+		                validators: [validator_1.Validators.fieldRequiredValidator, validator_1.Validators.stringValidator]
+		            },
+		            {
+		                field: "icon",
+		                validators: [validator_1.Validators.stringValidator]
+		            },
+		            {
+		                field: "selector",
+		                validators: [validator_1.Validators.commandExtensionSelectorValidator]
+		            },
+		        ];
+		        var multipleFieldsValidator = new multipleFieldsValidator_1.MultipleFieldsValidator(fields);
+		        return multipleFieldsValidator.validate(input, path, field);
+		    };
+		    return CommandExtensionValidator;
+		}(ExtensionItemValidator));
+		exports.CommandExtensionValidator = CommandExtensionValidator;
+		var ExtensionValidator = /** @class */ (function (_super) {
+		    __extends(ExtensionValidator, _super);
+		    function ExtensionValidator() {
+		        return _super !== null && _super.apply(this, arguments) || this;
+		    }
+		    ExtensionValidator.prototype.validate = function (input, path, field) {
+		        if (input == null) {
+		            return null;
+		        }
+		        var errors = _super.prototype.validate.call(this, input, path, field);
+		        if (errors) {
+		            return errors;
+		        }
+		        var fields = [
+		            {
+		                field: "command",
+		                validators: [validator_1.Validators.commandExtensionValidator]
+		            }
+		        ];
+		        var multipleFieldsValidator = new multipleFieldsValidator_1.MultipleFieldsValidator(fields);
+		        return multipleFieldsValidator.validate(input, path, field);
+		    };
+		    return ExtensionValidator;
+		}(typeValidator_1.ObjectValidator));
+		exports.ExtensionValidator = ExtensionValidator;
 	
 	
 	/***/ }),
 	/* 4 */
 	/***/ (function(module, exports) {
 	
-		Object.defineProperty(exports, "__esModule", { value: true });
-		var MultipleFieldsValidator = /** @class */ (function () {
-		    function MultipleFieldsValidator(fieldValidatorsPairs) {
-		        this.fieldValidatorsPairs = fieldValidatorsPairs;
-		    }
-		    MultipleFieldsValidator.prototype.validate = function (input, path, field) {
-		        if (!this.fieldValidatorsPairs) {
-		            return null;
-		        }
-		        var fieldsPath = path ? path + "." + field : field;
-		        for (var _i = 0, _a = this.fieldValidatorsPairs; _i < _a.length; _i++) {
-		            var fieldValidators = _a[_i];
-		            for (var _b = 0, _c = fieldValidators.validators; _b < _c.length; _b++) {
-		                var validator = _c[_b];
-		                var errors = validator.validate(input[fieldValidators.field], fieldsPath, fieldValidators.field);
-		                if (errors) {
-		                    return errors;
-		                }
-		            }
-		        }
-		        return null;
-		    };
-		    return MultipleFieldsValidator;
-		}());
-		exports.MultipleFieldsValidator = MultipleFieldsValidator;
+		Object.defineProperty(exports, "__esModule", { value: true });
+		var MultipleFieldsValidator = /** @class */ (function () {
+		    function MultipleFieldsValidator(fieldValidatorsPairs) {
+		        this.fieldValidatorsPairs = fieldValidatorsPairs;
+		    }
+		    MultipleFieldsValidator.prototype.validate = function (input, path, field) {
+		        if (!this.fieldValidatorsPairs) {
+		            return null;
+		        }
+		        var fieldsPath = path ? path + "." + field : field;
+		        for (var _i = 0, _a = this.fieldValidatorsPairs; _i < _a.length; _i++) {
+		            var fieldValidators = _a[_i];
+		            for (var _b = 0, _c = fieldValidators.validators; _b < _c.length; _b++) {
+		                var validator = _c[_b];
+		                var errors = validator.validate(input[fieldValidators.field], fieldsPath, fieldValidators.field);
+		                if (errors) {
+		                    return errors;
+		                }
+		            }
+		        }
+		        return null;
+		    };
+		    return MultipleFieldsValidator;
+		}());
+		exports.MultipleFieldsValidator = MultipleFieldsValidator;
 	
 	
 	/***/ }),
 	/* 5 */
 	/***/ (function(module, exports, __webpack_require__) {
 	
-		var __extends = (this && this.__extends) || (function () {
-		    var extendStatics = Object.setPrototypeOf ||
-		        ({ __proto__: [] } instanceof Array && function (d, b) { d.__proto__ = b; }) ||
-		        function (d, b) { for (var p in b) if (b.hasOwnProperty(p)) d[p] = b[p]; };
-		    return function (d, b) {
-		        extendStatics(d, b);
-		        function __() { this.constructor = d; }
-		        d.prototype = b === null ? Object.create(b) : (__.prototype = b.prototype, new __());
-		    };
-		})();
-		Object.defineProperty(exports, "__esModule", { value: true });
-		var validator_1 = __webpack_require__(1);
-		var multipleFieldsValidator_1 = __webpack_require__(4);
-		var typeValidator_1 = __webpack_require__(2);
-		var SettingsValidator = /** @class */ (function (_super) {
-		    __extends(SettingsValidator, _super);
-		    function SettingsValidator() {
-		        return _super !== null && _super.apply(this, arguments) || this;
-		    }
-		    SettingsValidator.prototype.validate = function (input, path, field) {
-		        if (input == null) {
-		            return null;
-		        }
-		        var errors = _super.prototype.validate.call(this, input, path, field);
-		        if (errors) {
-		            return errors;
-		        }
-		        var fields = [
-		            {
-		                field: "filterPaneEnabled",
-		                validators: [validator_1.Validators.booleanValidator]
-		            },
-		            {
-		                field: "navContentPaneEnabled",
-		                validators: [validator_1.Validators.booleanValidator]
-		            },
-		            {
-		                field: "bookmarksPaneEnabled",
-		                validators: [validator_1.Validators.booleanValidator]
-		            },
-		            {
-		                field: "useCustomSaveAsDialog",
-		                validators: [validator_1.Validators.booleanValidator]
-		            },
-		            {
-		                field: "extensions",
-		                validators: [validator_1.Validators.extensionArrayValidator]
-		            },
-		            {
-		                field: "layoutType",
-		                validators: [validator_1.Validators.layoutTypeValidator]
-		            },
-		            {
-		                field: "customLayout",
-		                validators: [validator_1.Validators.customLayoutValidator]
-		            },
-		            {
-		                field: "background",
-		                validators: [validator_1.Validators.backgroundValidator]
-		            },
-		            {
-		                field: "visualSettings",
-		                validators: [validator_1.Validators.visualSettingsValidator]
-		            },
-		            {
-		                field: "hideErrors",
-		                validators: [validator_1.Validators.booleanValidator]
-		            },
-		            {
-		                field: "commands",
-		                validators: [validator_1.Validators.commandsSettingsArrayValidator]
-		            },
-		            {
-		                field: "hyperlinkClickBehavior",
-		                validators: [validator_1.Validators.hyperlinkClickBehaviorValidator]
-		            }
-		        ];
-		        var multipleFieldsValidator = new multipleFieldsValidator_1.MultipleFieldsValidator(fields);
-		        return multipleFieldsValidator.validate(input, path, field);
-		    };
-		    return SettingsValidator;
-		}(typeValidator_1.ObjectValidator));
-		exports.SettingsValidator = SettingsValidator;
+		var __extends = (this && this.__extends) || (function () {
+		    var extendStatics = Object.setPrototypeOf ||
+		        ({ __proto__: [] } instanceof Array && function (d, b) { d.__proto__ = b; }) ||
+		        function (d, b) { for (var p in b) if (b.hasOwnProperty(p)) d[p] = b[p]; };
+		    return function (d, b) {
+		        extendStatics(d, b);
+		        function __() { this.constructor = d; }
+		        d.prototype = b === null ? Object.create(b) : (__.prototype = b.prototype, new __());
+		    };
+		})();
+		Object.defineProperty(exports, "__esModule", { value: true });
+		var validator_1 = __webpack_require__(1);
+		var multipleFieldsValidator_1 = __webpack_require__(4);
+		var typeValidator_1 = __webpack_require__(2);
+		var SettingsValidator = /** @class */ (function (_super) {
+		    __extends(SettingsValidator, _super);
+		    function SettingsValidator() {
+		        return _super !== null && _super.apply(this, arguments) || this;
+		    }
+		    SettingsValidator.prototype.validate = function (input, path, field) {
+		        if (input == null) {
+		            return null;
+		        }
+		        var errors = _super.prototype.validate.call(this, input, path, field);
+		        if (errors) {
+		            return errors;
+		        }
+		        var fields = [
+		            {
+		                field: "filterPaneEnabled",
+		                validators: [validator_1.Validators.booleanValidator]
+		            },
+		            {
+		                field: "navContentPaneEnabled",
+		                validators: [validator_1.Validators.booleanValidator]
+		            },
+		            {
+		                field: "bookmarksPaneEnabled",
+		                validators: [validator_1.Validators.booleanValidator]
+		            },
+		            {
+		                field: "useCustomSaveAsDialog",
+		                validators: [validator_1.Validators.booleanValidator]
+		            },
+		            {
+		                field: "extensions",
+		                validators: [validator_1.Validators.extensionArrayValidator]
+		            },
+		            {
+		                field: "layoutType",
+		                validators: [validator_1.Validators.layoutTypeValidator]
+		            },
+		            {
+		                field: "customLayout",
+		                validators: [validator_1.Validators.customLayoutValidator]
+		            },
+		            {
+		                field: "background",
+		                validators: [validator_1.Validators.backgroundValidator]
+		            },
+		            {
+		                field: "visualSettings",
+		                validators: [validator_1.Validators.visualSettingsValidator]
+		            },
+		            {
+		                field: "hideErrors",
+		                validators: [validator_1.Validators.booleanValidator]
+		            },
+		            {
+		                field: "commands",
+		                validators: [validator_1.Validators.commandsSettingsArrayValidator]
+		            },
+		            {
+		                field: "hyperlinkClickBehavior",
+		                validators: [validator_1.Validators.hyperlinkClickBehaviorValidator]
+		            }
+		        ];
+		        var multipleFieldsValidator = new multipleFieldsValidator_1.MultipleFieldsValidator(fields);
+		        return multipleFieldsValidator.validate(input, path, field);
+		    };
+		    return SettingsValidator;
+		}(typeValidator_1.ObjectValidator));
+		exports.SettingsValidator = SettingsValidator;
 	
 	
 	/***/ }),
 	/* 6 */
 	/***/ (function(module, exports, __webpack_require__) {
 	
-		var __extends = (this && this.__extends) || (function () {
-		    var extendStatics = Object.setPrototypeOf ||
-		        ({ __proto__: [] } instanceof Array && function (d, b) { d.__proto__ = b; }) ||
-		        function (d, b) { for (var p in b) if (b.hasOwnProperty(p)) d[p] = b[p]; };
-		    return function (d, b) {
-		        extendStatics(d, b);
-		        function __() { this.constructor = d; }
-		        d.prototype = b === null ? Object.create(b) : (__.prototype = b.prototype, new __());
-		    };
-		})();
-		Object.defineProperty(exports, "__esModule", { value: true });
-		var validator_1 = __webpack_require__(1);
-		var multipleFieldsValidator_1 = __webpack_require__(4);
-		var typeValidator_1 = __webpack_require__(2);
-		var PlayBookmarkRequestValidator = /** @class */ (function (_super) {
-		    __extends(PlayBookmarkRequestValidator, _super);
-		    function PlayBookmarkRequestValidator() {
-		        return _super !== null && _super.apply(this, arguments) || this;
-		    }
-		    PlayBookmarkRequestValidator.prototype.validate = function (input, path, field) {
-		        if (input == null) {
-		            return null;
-		        }
-		        var errors = _super.prototype.validate.call(this, input, path, field);
-		        if (errors) {
-		            return errors;
-		        }
-		        var fields = [
-		            {
-		                field: "playMode",
-		                validators: [validator_1.Validators.fieldRequiredValidator, new typeValidator_1.EnumValidator([0, 1])]
-		            }
-		        ];
-		        var multipleFieldsValidator = new multipleFieldsValidator_1.MultipleFieldsValidator(fields);
-		        return multipleFieldsValidator.validate(input, path, field);
-		    };
-		    return PlayBookmarkRequestValidator;
-		}(typeValidator_1.ObjectValidator));
-		exports.PlayBookmarkRequestValidator = PlayBookmarkRequestValidator;
-		var AddBookmarkRequestValidator = /** @class */ (function (_super) {
-		    __extends(AddBookmarkRequestValidator, _super);
-		    function AddBookmarkRequestValidator() {
-		        return _super !== null && _super.apply(this, arguments) || this;
-		    }
-		    AddBookmarkRequestValidator.prototype.validate = function (input, path, field) {
-		        if (input == null) {
-		            return null;
-		        }
-		        var errors = _super.prototype.validate.call(this, input, path, field);
-		        if (errors) {
-		            return errors;
-		        }
-		        var fields = [
-		            {
-		                field: "state",
-		                validators: [validator_1.Validators.stringValidator]
-		            },
-		            {
-		                field: "displayName",
-		                validators: [validator_1.Validators.stringValidator]
-		            },
-		            {
-		                field: "apply",
-		                validators: [validator_1.Validators.booleanValidator]
-		            },
-		        ];
-		        var multipleFieldsValidator = new multipleFieldsValidator_1.MultipleFieldsValidator(fields);
-		        return multipleFieldsValidator.validate(input, path, field);
-		    };
-		    return AddBookmarkRequestValidator;
-		}(typeValidator_1.ObjectValidator));
-		exports.AddBookmarkRequestValidator = AddBookmarkRequestValidator;
-		var ApplyBookmarkByNameRequestValidator = /** @class */ (function (_super) {
-		    __extends(ApplyBookmarkByNameRequestValidator, _super);
-		    function ApplyBookmarkByNameRequestValidator() {
-		        return _super !== null && _super.apply(this, arguments) || this;
-		    }
-		    ApplyBookmarkByNameRequestValidator.prototype.validate = function (input, path, field) {
-		        if (input == null) {
-		            return null;
-		        }
-		        var errors = _super.prototype.validate.call(this, input, path, field);
-		        if (errors) {
-		            return errors;
-		        }
-		        var fields = [
-		            {
-		                field: "name",
-		                validators: [validator_1.Validators.fieldRequiredValidator, validator_1.Validators.stringValidator]
-		            }
-		        ];
-		        var multipleFieldsValidator = new multipleFieldsValidator_1.MultipleFieldsValidator(fields);
-		        return multipleFieldsValidator.validate(input, path, field);
-		    };
-		    return ApplyBookmarkByNameRequestValidator;
-		}(typeValidator_1.ObjectValidator));
-		exports.ApplyBookmarkByNameRequestValidator = ApplyBookmarkByNameRequestValidator;
-		var ApplyBookmarkStateRequestValidator = /** @class */ (function (_super) {
-		    __extends(ApplyBookmarkStateRequestValidator, _super);
-		    function ApplyBookmarkStateRequestValidator() {
-		        return _super !== null && _super.apply(this, arguments) || this;
-		    }
-		    ApplyBookmarkStateRequestValidator.prototype.validate = function (input, path, field) {
-		        if (input == null) {
-		            return null;
-		        }
-		        var errors = _super.prototype.validate.call(this, input, path, field);
-		        if (errors) {
-		            return errors;
-		        }
-		        var fields = [
-		            {
-		                field: "state",
-		                validators: [validator_1.Validators.fieldRequiredValidator, validator_1.Validators.stringValidator]
-		            }
-		        ];
-		        var multipleFieldsValidator = new multipleFieldsValidator_1.MultipleFieldsValidator(fields);
-		        return multipleFieldsValidator.validate(input, path, field);
-		    };
-		    return ApplyBookmarkStateRequestValidator;
-		}(typeValidator_1.ObjectValidator));
-		exports.ApplyBookmarkStateRequestValidator = ApplyBookmarkStateRequestValidator;
+		var __extends = (this && this.__extends) || (function () {
+		    var extendStatics = Object.setPrototypeOf ||
+		        ({ __proto__: [] } instanceof Array && function (d, b) { d.__proto__ = b; }) ||
+		        function (d, b) { for (var p in b) if (b.hasOwnProperty(p)) d[p] = b[p]; };
+		    return function (d, b) {
+		        extendStatics(d, b);
+		        function __() { this.constructor = d; }
+		        d.prototype = b === null ? Object.create(b) : (__.prototype = b.prototype, new __());
+		    };
+		})();
+		Object.defineProperty(exports, "__esModule", { value: true });
+		var validator_1 = __webpack_require__(1);
+		var multipleFieldsValidator_1 = __webpack_require__(4);
+		var typeValidator_1 = __webpack_require__(2);
+		var PlayBookmarkRequestValidator = /** @class */ (function (_super) {
+		    __extends(PlayBookmarkRequestValidator, _super);
+		    function PlayBookmarkRequestValidator() {
+		        return _super !== null && _super.apply(this, arguments) || this;
+		    }
+		    PlayBookmarkRequestValidator.prototype.validate = function (input, path, field) {
+		        if (input == null) {
+		            return null;
+		        }
+		        var errors = _super.prototype.validate.call(this, input, path, field);
+		        if (errors) {
+		            return errors;
+		        }
+		        var fields = [
+		            {
+		                field: "playMode",
+		                validators: [validator_1.Validators.fieldRequiredValidator, new typeValidator_1.EnumValidator([0, 1])]
+		            }
+		        ];
+		        var multipleFieldsValidator = new multipleFieldsValidator_1.MultipleFieldsValidator(fields);
+		        return multipleFieldsValidator.validate(input, path, field);
+		    };
+		    return PlayBookmarkRequestValidator;
+		}(typeValidator_1.ObjectValidator));
+		exports.PlayBookmarkRequestValidator = PlayBookmarkRequestValidator;
+		var AddBookmarkRequestValidator = /** @class */ (function (_super) {
+		    __extends(AddBookmarkRequestValidator, _super);
+		    function AddBookmarkRequestValidator() {
+		        return _super !== null && _super.apply(this, arguments) || this;
+		    }
+		    AddBookmarkRequestValidator.prototype.validate = function (input, path, field) {
+		        if (input == null) {
+		            return null;
+		        }
+		        var errors = _super.prototype.validate.call(this, input, path, field);
+		        if (errors) {
+		            return errors;
+		        }
+		        var fields = [
+		            {
+		                field: "state",
+		                validators: [validator_1.Validators.stringValidator]
+		            },
+		            {
+		                field: "displayName",
+		                validators: [validator_1.Validators.stringValidator]
+		            },
+		            {
+		                field: "apply",
+		                validators: [validator_1.Validators.booleanValidator]
+		            },
+		        ];
+		        var multipleFieldsValidator = new multipleFieldsValidator_1.MultipleFieldsValidator(fields);
+		        return multipleFieldsValidator.validate(input, path, field);
+		    };
+		    return AddBookmarkRequestValidator;
+		}(typeValidator_1.ObjectValidator));
+		exports.AddBookmarkRequestValidator = AddBookmarkRequestValidator;
+		var ApplyBookmarkByNameRequestValidator = /** @class */ (function (_super) {
+		    __extends(ApplyBookmarkByNameRequestValidator, _super);
+		    function ApplyBookmarkByNameRequestValidator() {
+		        return _super !== null && _super.apply(this, arguments) || this;
+		    }
+		    ApplyBookmarkByNameRequestValidator.prototype.validate = function (input, path, field) {
+		        if (input == null) {
+		            return null;
+		        }
+		        var errors = _super.prototype.validate.call(this, input, path, field);
+		        if (errors) {
+		            return errors;
+		        }
+		        var fields = [
+		            {
+		                field: "name",
+		                validators: [validator_1.Validators.fieldRequiredValidator, validator_1.Validators.stringValidator]
+		            }
+		        ];
+		        var multipleFieldsValidator = new multipleFieldsValidator_1.MultipleFieldsValidator(fields);
+		        return multipleFieldsValidator.validate(input, path, field);
+		    };
+		    return ApplyBookmarkByNameRequestValidator;
+		}(typeValidator_1.ObjectValidator));
+		exports.ApplyBookmarkByNameRequestValidator = ApplyBookmarkByNameRequestValidator;
+		var ApplyBookmarkStateRequestValidator = /** @class */ (function (_super) {
+		    __extends(ApplyBookmarkStateRequestValidator, _super);
+		    function ApplyBookmarkStateRequestValidator() {
+		        return _super !== null && _super.apply(this, arguments) || this;
+		    }
+		    ApplyBookmarkStateRequestValidator.prototype.validate = function (input, path, field) {
+		        if (input == null) {
+		            return null;
+		        }
+		        var errors = _super.prototype.validate.call(this, input, path, field);
+		        if (errors) {
+		            return errors;
+		        }
+		        var fields = [
+		            {
+		                field: "state",
+		                validators: [validator_1.Validators.fieldRequiredValidator, validator_1.Validators.stringValidator]
+		            }
+		        ];
+		        var multipleFieldsValidator = new multipleFieldsValidator_1.MultipleFieldsValidator(fields);
+		        return multipleFieldsValidator.validate(input, path, field);
+		    };
+		    return ApplyBookmarkStateRequestValidator;
+		}(typeValidator_1.ObjectValidator));
+		exports.ApplyBookmarkStateRequestValidator = ApplyBookmarkStateRequestValidator;
 	
 	
 	/***/ }),
 	/* 7 */
 	/***/ (function(module, exports, __webpack_require__) {
 	
-		var __extends = (this && this.__extends) || (function () {
-		    var extendStatics = Object.setPrototypeOf ||
-		        ({ __proto__: [] } instanceof Array && function (d, b) { d.__proto__ = b; }) ||
-		        function (d, b) { for (var p in b) if (b.hasOwnProperty(p)) d[p] = b[p]; };
-		    return function (d, b) {
-		        extendStatics(d, b);
-		        function __() { this.constructor = d; }
-		        d.prototype = b === null ? Object.create(b) : (__.prototype = b.prototype, new __());
-		    };
-		})();
-		Object.defineProperty(exports, "__esModule", { value: true });
-		var validator_1 = __webpack_require__(1);
-		var multipleFieldsValidator_1 = __webpack_require__(4);
-		var typeValidator_1 = __webpack_require__(2);
-		var FilterColumnTargetValidator = /** @class */ (function (_super) {
-		    __extends(FilterColumnTargetValidator, _super);
-		    function FilterColumnTargetValidator() {
-		        return _super !== null && _super.apply(this, arguments) || this;
-		    }
-		    FilterColumnTargetValidator.prototype.validate = function (input, path, field) {
-		        if (input == null) {
-		            return null;
-		        }
-		        var errors = _super.prototype.validate.call(this, input, path, field);
-		        if (errors) {
-		            return errors;
-		        }
-		        var fields = [
-		            {
-		                field: "table",
-		                validators: [validator_1.Validators.fieldRequiredValidator, validator_1.Validators.stringValidator]
-		            },
-		            {
-		                field: "column",
-		                validators: [validator_1.Validators.fieldRequiredValidator, validator_1.Validators.stringValidator]
-		            }
-		        ];
-		        var multipleFieldsValidator = new multipleFieldsValidator_1.MultipleFieldsValidator(fields);
-		        return multipleFieldsValidator.validate(input, path, field);
-		    };
-		    return FilterColumnTargetValidator;
-		}(typeValidator_1.ObjectValidator));
-		exports.FilterColumnTargetValidator = FilterColumnTargetValidator;
-		var FilterKeyColumnsTargetValidator = /** @class */ (function (_super) {
-		    __extends(FilterKeyColumnsTargetValidator, _super);
-		    function FilterKeyColumnsTargetValidator() {
-		        return _super !== null && _super.apply(this, arguments) || this;
-		    }
-		    FilterKeyColumnsTargetValidator.prototype.validate = function (input, path, field) {
-		        if (input == null) {
-		            return null;
-		        }
-		        var errors = _super.prototype.validate.call(this, input, path, field);
-		        if (errors) {
-		            return errors;
-		        }
-		        var fields = [
-		            {
-		                field: "keys",
-		                validators: [validator_1.Validators.fieldRequiredValidator, validator_1.Validators.stringArrayValidator]
-		            },
-		        ];
-		        var multipleFieldsValidator = new multipleFieldsValidator_1.MultipleFieldsValidator(fields);
-		        return multipleFieldsValidator.validate(input, path, field);
-		    };
-		    return FilterKeyColumnsTargetValidator;
-		}(FilterColumnTargetValidator));
-		exports.FilterKeyColumnsTargetValidator = FilterKeyColumnsTargetValidator;
-		var FilterHierarchyTargetValidator = /** @class */ (function (_super) {
-		    __extends(FilterHierarchyTargetValidator, _super);
-		    function FilterHierarchyTargetValidator() {
-		        return _super !== null && _super.apply(this, arguments) || this;
-		    }
-		    FilterHierarchyTargetValidator.prototype.validate = function (input, path, field) {
-		        if (input == null) {
-		            return null;
-		        }
-		        var errors = _super.prototype.validate.call(this, input, path, field);
-		        if (errors) {
-		            return errors;
-		        }
-		        var fields = [
-		            {
-		                field: "table",
-		                validators: [validator_1.Validators.fieldRequiredValidator, validator_1.Validators.stringValidator]
-		            },
-		            {
-		                field: "hierarchy",
-		                validators: [validator_1.Validators.fieldRequiredValidator, validator_1.Validators.stringValidator]
-		            },
-		            {
-		                field: "hierarchyLevel",
-		                validators: [validator_1.Validators.fieldRequiredValidator, validator_1.Validators.stringValidator]
-		            }
-		        ];
-		        var multipleFieldsValidator = new multipleFieldsValidator_1.MultipleFieldsValidator(fields);
-		        return multipleFieldsValidator.validate(input, path, field);
-		    };
-		    return FilterHierarchyTargetValidator;
-		}(typeValidator_1.ObjectValidator));
-		exports.FilterHierarchyTargetValidator = FilterHierarchyTargetValidator;
-		var FilterKeyHierarchyTargetValidator = /** @class */ (function (_super) {
-		    __extends(FilterKeyHierarchyTargetValidator, _super);
-		    function FilterKeyHierarchyTargetValidator() {
-		        return _super !== null && _super.apply(this, arguments) || this;
-		    }
-		    FilterKeyHierarchyTargetValidator.prototype.validate = function (input, path, field) {
-		        if (input == null) {
-		            return null;
-		        }
-		        var errors = _super.prototype.validate.call(this, input, path, field);
-		        if (errors) {
-		            return errors;
-		        }
-		        var fields = [
-		            {
-		                field: "keys",
-		                validators: [validator_1.Validators.fieldRequiredValidator, validator_1.Validators.stringArrayValidator]
-		            },
-		        ];
-		        var multipleFieldsValidator = new multipleFieldsValidator_1.MultipleFieldsValidator(fields);
-		        return multipleFieldsValidator.validate(input, path, field);
-		    };
-		    return FilterKeyHierarchyTargetValidator;
-		}(FilterHierarchyTargetValidator));
-		exports.FilterKeyHierarchyTargetValidator = FilterKeyHierarchyTargetValidator;
-		var FilterMeasureTargetValidator = /** @class */ (function (_super) {
-		    __extends(FilterMeasureTargetValidator, _super);
-		    function FilterMeasureTargetValidator() {
-		        return _super !== null && _super.apply(this, arguments) || this;
-		    }
-		    FilterMeasureTargetValidator.prototype.validate = function (input, path, field) {
-		        if (input == null) {
-		            return null;
-		        }
-		        var errors = _super.prototype.validate.call(this, input, path, field);
-		        if (errors) {
-		            return errors;
-		        }
-		        var fields = [
-		            {
-		                field: "table",
-		                validators: [validator_1.Validators.fieldRequiredValidator, validator_1.Validators.stringValidator]
-		            },
-		            {
-		                field: "measure",
-		                validators: [validator_1.Validators.fieldRequiredValidator, validator_1.Validators.stringValidator]
-		            }
-		        ];
-		        var multipleFieldsValidator = new multipleFieldsValidator_1.MultipleFieldsValidator(fields);
-		        return multipleFieldsValidator.validate(input, path, field);
-		    };
-		    return FilterMeasureTargetValidator;
-		}(typeValidator_1.ObjectValidator));
-		exports.FilterMeasureTargetValidator = FilterMeasureTargetValidator;
-		var BasicFilterValidator = /** @class */ (function (_super) {
-		    __extends(BasicFilterValidator, _super);
-		    function BasicFilterValidator() {
-		        return _super !== null && _super.apply(this, arguments) || this;
-		    }
-		    BasicFilterValidator.prototype.validate = function (input, path, field) {
-		        if (input == null) {
-		            return null;
-		        }
-		        var errors = _super.prototype.validate.call(this, input, path, field);
-		        if (errors) {
-		            return errors;
-		        }
-		        var fields = [
-		            {
-		                field: "target",
-		                validators: [validator_1.Validators.fieldRequiredValidator, validator_1.Validators.filterTargetValidator]
-		            },
-		            {
-		                field: "operator",
-		                validators: [validator_1.Validators.fieldRequiredValidator, validator_1.Validators.stringValidator]
-		            },
-		            {
-		                field: "values",
-		                validators: [validator_1.Validators.fieldRequiredValidator, validator_1.Validators.anyArrayValidator]
-		            },
-		            {
-		                field: "filterType",
-		                validators: [validator_1.Validators.basicFilterTypeValidator]
-		            },
-		            {
-<<<<<<< HEAD
-		                field: "requiresSingleSelect",
-		                validators: [validator_1.Validators.fieldRequiredValidator, validator_1.Validators.booleanValidator]
-=======
-		                field: "requireSingleSelection",
-		                validators: [validator_1.Validators.booleanValidator]
->>>>>>> fab62f38
-		            },
-		        ];
-		        var multipleFieldsValidator = new multipleFieldsValidator_1.MultipleFieldsValidator(fields);
-		        return multipleFieldsValidator.validate(input, path, field);
-		    };
-		    return BasicFilterValidator;
-		}(typeValidator_1.ObjectValidator));
-		exports.BasicFilterValidator = BasicFilterValidator;
-		var AdvancedFilterValidator = /** @class */ (function (_super) {
-		    __extends(AdvancedFilterValidator, _super);
-		    function AdvancedFilterValidator() {
-		        return _super !== null && _super.apply(this, arguments) || this;
-		    }
-		    AdvancedFilterValidator.prototype.validate = function (input, path, field) {
-		        if (input == null) {
-		            return null;
-		        }
-		        var errors = _super.prototype.validate.call(this, input, path, field);
-		        if (errors) {
-		            return errors;
-		        }
-		        var fields = [
-		            {
-		                field: "target",
-		                validators: [validator_1.Validators.fieldRequiredValidator, validator_1.Validators.filterTargetValidator]
-		            },
-		            {
-		                field: "logicalOperator",
-		                validators: [validator_1.Validators.fieldRequiredValidator, validator_1.Validators.stringValidator]
-		            },
-		            {
-		                field: "conditions",
-		                validators: [validator_1.Validators.fieldRequiredValidator, validator_1.Validators.filterConditionsValidator]
-		            },
-		            {
-		                field: "filterType",
-		                validators: [validator_1.Validators.advancedFilterTypeValidator]
-		            }
-		        ];
-		        var multipleFieldsValidator = new multipleFieldsValidator_1.MultipleFieldsValidator(fields);
-		        return multipleFieldsValidator.validate(input, path, field);
-		    };
-		    return AdvancedFilterValidator;
-		}(typeValidator_1.ObjectValidator));
-		exports.AdvancedFilterValidator = AdvancedFilterValidator;
-		var RelativeDateFilterValidator = /** @class */ (function (_super) {
-		    __extends(RelativeDateFilterValidator, _super);
-		    function RelativeDateFilterValidator() {
-		        return _super !== null && _super.apply(this, arguments) || this;
-		    }
-		    RelativeDateFilterValidator.prototype.validate = function (input, path, field) {
-		        if (input == null) {
-		            return null;
-		        }
-		        var errors = _super.prototype.validate.call(this, input, path, field);
-		        if (errors) {
-		            return errors;
-		        }
-		        var fields = [
-		            {
-		                field: "target",
-		                validators: [validator_1.Validators.fieldRequiredValidator, validator_1.Validators.filterTargetValidator]
-		            },
-		            {
-		                field: "operator",
-		                validators: [validator_1.Validators.fieldRequiredValidator, validator_1.Validators.relativeDateFilterOperatorValidator]
-		            },
-		            {
-		                field: "timeUnitsCount",
-		                validators: [validator_1.Validators.fieldRequiredValidator, validator_1.Validators.numberValidator]
-		            },
-		            {
-		                field: "timeUnitType",
-		                validators: [validator_1.Validators.fieldRequiredValidator, validator_1.Validators.relativeDateFilterTimeUnitTypeValidator]
-		            },
-		            {
-		                field: "includeToday",
-		                validators: [validator_1.Validators.fieldRequiredValidator, validator_1.Validators.booleanValidator]
-		            },
-		            {
-		                field: "filterType",
-		                validators: [validator_1.Validators.relativeDateFilterTypeValidator]
-		            },
-		        ];
-		        var multipleFieldsValidator = new multipleFieldsValidator_1.MultipleFieldsValidator(fields);
-		        return multipleFieldsValidator.validate(input, path, field);
-		    };
-		    return RelativeDateFilterValidator;
-		}(typeValidator_1.ObjectValidator));
-		exports.RelativeDateFilterValidator = RelativeDateFilterValidator;
-		var TopNFilterValidator = /** @class */ (function (_super) {
-		    __extends(TopNFilterValidator, _super);
-		    function TopNFilterValidator() {
-		        return _super !== null && _super.apply(this, arguments) || this;
-		    }
-		    TopNFilterValidator.prototype.validate = function (input, path, field) {
-		        if (input == null) {
-		            return null;
-		        }
-		        var errors = _super.prototype.validate.call(this, input, path, field);
-		        if (errors) {
-		            return errors;
-		        }
-		        var fields = [
-		            {
-		                field: "target",
-		                validators: [validator_1.Validators.fieldRequiredValidator, validator_1.Validators.filterTargetValidator]
-		            },
-		            {
-		                field: "operator",
-		                validators: [validator_1.Validators.fieldRequiredValidator, validator_1.Validators.stringValidator]
-		            },
-		            {
-		                field: "itemCount",
-		                validators: [validator_1.Validators.fieldRequiredValidator, validator_1.Validators.numberValidator]
-		            },
-		            {
-		                field: "filterType",
-		                validators: [validator_1.Validators.topNFilterTypeValidator]
-		            },
-		            {
-		                field: "orderBy",
-		                validators: [validator_1.Validators.fieldRequiredValidator, validator_1.Validators.filterTargetValidator]
-		            }
-		        ];
-		        var multipleFieldsValidator = new multipleFieldsValidator_1.MultipleFieldsValidator(fields);
-		        return multipleFieldsValidator.validate(input, path, field);
-		    };
-		    return TopNFilterValidator;
-		}(typeValidator_1.ObjectValidator));
-		exports.TopNFilterValidator = TopNFilterValidator;
-		var NotSupportedFilterValidator = /** @class */ (function (_super) {
-		    __extends(NotSupportedFilterValidator, _super);
-		    function NotSupportedFilterValidator() {
-		        return _super !== null && _super.apply(this, arguments) || this;
-		    }
-		    NotSupportedFilterValidator.prototype.validate = function (input, path, field) {
-		        if (input == null) {
-		            return null;
-		        }
-		        var errors = _super.prototype.validate.call(this, input, path, field);
-		        if (errors) {
-		            return errors;
-		        }
-		        var fields = [
-		            {
-		                field: "target",
-		                validators: [validator_1.Validators.filterTargetValidator]
-		            },
-		            {
-		                field: "message",
-		                validators: [validator_1.Validators.fieldRequiredValidator, validator_1.Validators.stringValidator]
-		            },
-		            {
-		                field: "notSupportedTypeName",
-		                validators: [validator_1.Validators.fieldRequiredValidator, validator_1.Validators.stringValidator]
-		            },
-		            {
-		                field: "filterType",
-		                validators: [validator_1.Validators.notSupportedFilterTypeValidator]
-		            },
-		        ];
-		        var multipleFieldsValidator = new multipleFieldsValidator_1.MultipleFieldsValidator(fields);
-		        return multipleFieldsValidator.validate(input, path, field);
-		    };
-		    return NotSupportedFilterValidator;
-		}(typeValidator_1.ObjectValidator));
-		exports.NotSupportedFilterValidator = NotSupportedFilterValidator;
-		var IncludeExcludeFilterValidator = /** @class */ (function (_super) {
-		    __extends(IncludeExcludeFilterValidator, _super);
-		    function IncludeExcludeFilterValidator() {
-		        return _super !== null && _super.apply(this, arguments) || this;
-		    }
-		    IncludeExcludeFilterValidator.prototype.validate = function (input, path, field) {
-		        if (input == null) {
-		            return null;
-		        }
-		        var errors = _super.prototype.validate.call(this, input, path, field);
-		        if (errors) {
-		            return errors;
-		        }
-		        var fields = [
-		            {
-		                field: "target",
-		                validators: [validator_1.Validators.fieldRequiredValidator, validator_1.Validators.filterTargetValidator]
-		            },
-		            {
-		                field: "isExclude",
-		                validators: [validator_1.Validators.fieldRequiredValidator, validator_1.Validators.booleanValidator]
-		            },
-		            {
-		                field: "values",
-		                validators: [validator_1.Validators.fieldRequiredValidator, validator_1.Validators.anyArrayValidator]
-		            },
-		            {
-		                field: "filterType",
-		                validators: [validator_1.Validators.includeExludeFilterTypeValidator]
-		            },
-		        ];
-		        var multipleFieldsValidator = new multipleFieldsValidator_1.MultipleFieldsValidator(fields);
-		        return multipleFieldsValidator.validate(input, path, field);
-		    };
-		    return IncludeExcludeFilterValidator;
-		}(typeValidator_1.ObjectValidator));
-		exports.IncludeExcludeFilterValidator = IncludeExcludeFilterValidator;
-		var FilterValidator = /** @class */ (function (_super) {
-		    __extends(FilterValidator, _super);
-		    function FilterValidator() {
-		        return _super !== null && _super.apply(this, arguments) || this;
-		    }
-		    FilterValidator.prototype.validate = function (input, path, field) {
-		        if (input == null) {
-		            return null;
-		        }
-		        return validator_1.Validators.anyFilterValidator.validate(input, path, field);
-		    };
-		    return FilterValidator;
-		}(typeValidator_1.ObjectValidator));
-		exports.FilterValidator = FilterValidator;
-		var ConditionItemValidator = /** @class */ (function (_super) {
-		    __extends(ConditionItemValidator, _super);
-		    function ConditionItemValidator() {
-		        return _super !== null && _super.apply(this, arguments) || this;
-		    }
-		    ConditionItemValidator.prototype.validate = function (input, path, field) {
-		        if (input == null) {
-		            return null;
-		        }
-		        var errors = _super.prototype.validate.call(this, input, path, field);
-		        if (errors) {
-		            return errors;
-		        }
-		        var fields = [
-		            {
-		                field: "value",
-		                validators: [validator_1.Validators.anyValueValidator]
-		            },
-		            {
-		                field: "operator",
-		                validators: [validator_1.Validators.fieldRequiredValidator, validator_1.Validators.stringValidator]
-		            }
-		        ];
-		        var multipleFieldsValidator = new multipleFieldsValidator_1.MultipleFieldsValidator(fields);
-		        return multipleFieldsValidator.validate(input, path, field);
-		    };
-		    return ConditionItemValidator;
-		}(typeValidator_1.ObjectValidator));
-		exports.ConditionItemValidator = ConditionItemValidator;
+		var __extends = (this && this.__extends) || (function () {
+		    var extendStatics = Object.setPrototypeOf ||
+		        ({ __proto__: [] } instanceof Array && function (d, b) { d.__proto__ = b; }) ||
+		        function (d, b) { for (var p in b) if (b.hasOwnProperty(p)) d[p] = b[p]; };
+		    return function (d, b) {
+		        extendStatics(d, b);
+		        function __() { this.constructor = d; }
+		        d.prototype = b === null ? Object.create(b) : (__.prototype = b.prototype, new __());
+		    };
+		})();
+		Object.defineProperty(exports, "__esModule", { value: true });
+		var validator_1 = __webpack_require__(1);
+		var multipleFieldsValidator_1 = __webpack_require__(4);
+		var typeValidator_1 = __webpack_require__(2);
+		var FilterColumnTargetValidator = /** @class */ (function (_super) {
+		    __extends(FilterColumnTargetValidator, _super);
+		    function FilterColumnTargetValidator() {
+		        return _super !== null && _super.apply(this, arguments) || this;
+		    }
+		    FilterColumnTargetValidator.prototype.validate = function (input, path, field) {
+		        if (input == null) {
+		            return null;
+		        }
+		        var errors = _super.prototype.validate.call(this, input, path, field);
+		        if (errors) {
+		            return errors;
+		        }
+		        var fields = [
+		            {
+		                field: "table",
+		                validators: [validator_1.Validators.fieldRequiredValidator, validator_1.Validators.stringValidator]
+		            },
+		            {
+		                field: "column",
+		                validators: [validator_1.Validators.fieldRequiredValidator, validator_1.Validators.stringValidator]
+		            }
+		        ];
+		        var multipleFieldsValidator = new multipleFieldsValidator_1.MultipleFieldsValidator(fields);
+		        return multipleFieldsValidator.validate(input, path, field);
+		    };
+		    return FilterColumnTargetValidator;
+		}(typeValidator_1.ObjectValidator));
+		exports.FilterColumnTargetValidator = FilterColumnTargetValidator;
+		var FilterKeyColumnsTargetValidator = /** @class */ (function (_super) {
+		    __extends(FilterKeyColumnsTargetValidator, _super);
+		    function FilterKeyColumnsTargetValidator() {
+		        return _super !== null && _super.apply(this, arguments) || this;
+		    }
+		    FilterKeyColumnsTargetValidator.prototype.validate = function (input, path, field) {
+		        if (input == null) {
+		            return null;
+		        }
+		        var errors = _super.prototype.validate.call(this, input, path, field);
+		        if (errors) {
+		            return errors;
+		        }
+		        var fields = [
+		            {
+		                field: "keys",
+		                validators: [validator_1.Validators.fieldRequiredValidator, validator_1.Validators.stringArrayValidator]
+		            },
+		        ];
+		        var multipleFieldsValidator = new multipleFieldsValidator_1.MultipleFieldsValidator(fields);
+		        return multipleFieldsValidator.validate(input, path, field);
+		    };
+		    return FilterKeyColumnsTargetValidator;
+		}(FilterColumnTargetValidator));
+		exports.FilterKeyColumnsTargetValidator = FilterKeyColumnsTargetValidator;
+		var FilterHierarchyTargetValidator = /** @class */ (function (_super) {
+		    __extends(FilterHierarchyTargetValidator, _super);
+		    function FilterHierarchyTargetValidator() {
+		        return _super !== null && _super.apply(this, arguments) || this;
+		    }
+		    FilterHierarchyTargetValidator.prototype.validate = function (input, path, field) {
+		        if (input == null) {
+		            return null;
+		        }
+		        var errors = _super.prototype.validate.call(this, input, path, field);
+		        if (errors) {
+		            return errors;
+		        }
+		        var fields = [
+		            {
+		                field: "table",
+		                validators: [validator_1.Validators.fieldRequiredValidator, validator_1.Validators.stringValidator]
+		            },
+		            {
+		                field: "hierarchy",
+		                validators: [validator_1.Validators.fieldRequiredValidator, validator_1.Validators.stringValidator]
+		            },
+		            {
+		                field: "hierarchyLevel",
+		                validators: [validator_1.Validators.fieldRequiredValidator, validator_1.Validators.stringValidator]
+		            }
+		        ];
+		        var multipleFieldsValidator = new multipleFieldsValidator_1.MultipleFieldsValidator(fields);
+		        return multipleFieldsValidator.validate(input, path, field);
+		    };
+		    return FilterHierarchyTargetValidator;
+		}(typeValidator_1.ObjectValidator));
+		exports.FilterHierarchyTargetValidator = FilterHierarchyTargetValidator;
+		var FilterKeyHierarchyTargetValidator = /** @class */ (function (_super) {
+		    __extends(FilterKeyHierarchyTargetValidator, _super);
+		    function FilterKeyHierarchyTargetValidator() {
+		        return _super !== null && _super.apply(this, arguments) || this;
+		    }
+		    FilterKeyHierarchyTargetValidator.prototype.validate = function (input, path, field) {
+		        if (input == null) {
+		            return null;
+		        }
+		        var errors = _super.prototype.validate.call(this, input, path, field);
+		        if (errors) {
+		            return errors;
+		        }
+		        var fields = [
+		            {
+		                field: "keys",
+		                validators: [validator_1.Validators.fieldRequiredValidator, validator_1.Validators.stringArrayValidator]
+		            },
+		        ];
+		        var multipleFieldsValidator = new multipleFieldsValidator_1.MultipleFieldsValidator(fields);
+		        return multipleFieldsValidator.validate(input, path, field);
+		    };
+		    return FilterKeyHierarchyTargetValidator;
+		}(FilterHierarchyTargetValidator));
+		exports.FilterKeyHierarchyTargetValidator = FilterKeyHierarchyTargetValidator;
+		var FilterMeasureTargetValidator = /** @class */ (function (_super) {
+		    __extends(FilterMeasureTargetValidator, _super);
+		    function FilterMeasureTargetValidator() {
+		        return _super !== null && _super.apply(this, arguments) || this;
+		    }
+		    FilterMeasureTargetValidator.prototype.validate = function (input, path, field) {
+		        if (input == null) {
+		            return null;
+		        }
+		        var errors = _super.prototype.validate.call(this, input, path, field);
+		        if (errors) {
+		            return errors;
+		        }
+		        var fields = [
+		            {
+		                field: "table",
+		                validators: [validator_1.Validators.fieldRequiredValidator, validator_1.Validators.stringValidator]
+		            },
+		            {
+		                field: "measure",
+		                validators: [validator_1.Validators.fieldRequiredValidator, validator_1.Validators.stringValidator]
+		            }
+		        ];
+		        var multipleFieldsValidator = new multipleFieldsValidator_1.MultipleFieldsValidator(fields);
+		        return multipleFieldsValidator.validate(input, path, field);
+		    };
+		    return FilterMeasureTargetValidator;
+		}(typeValidator_1.ObjectValidator));
+		exports.FilterMeasureTargetValidator = FilterMeasureTargetValidator;
+		var BasicFilterValidator = /** @class */ (function (_super) {
+		    __extends(BasicFilterValidator, _super);
+		    function BasicFilterValidator() {
+		        return _super !== null && _super.apply(this, arguments) || this;
+		    }
+		    BasicFilterValidator.prototype.validate = function (input, path, field) {
+		        if (input == null) {
+		            return null;
+		        }
+		        var errors = _super.prototype.validate.call(this, input, path, field);
+		        if (errors) {
+		            return errors;
+		        }
+		        var fields = [
+		            {
+		                field: "target",
+		                validators: [validator_1.Validators.fieldRequiredValidator, validator_1.Validators.filterTargetValidator]
+		            },
+		            {
+		                field: "operator",
+		                validators: [validator_1.Validators.fieldRequiredValidator, validator_1.Validators.stringValidator]
+		            },
+		            {
+		                field: "values",
+		                validators: [validator_1.Validators.fieldRequiredValidator, validator_1.Validators.anyArrayValidator]
+		            },
+		            {
+		                field: "filterType",
+		                validators: [validator_1.Validators.basicFilterTypeValidator]
+		            },
+		            {
+		                field: "requireSingleSelection",
+		                validators: [validator_1.Validators.booleanValidator]
+		            },
+		        ];
+		        var multipleFieldsValidator = new multipleFieldsValidator_1.MultipleFieldsValidator(fields);
+		        return multipleFieldsValidator.validate(input, path, field);
+		    };
+		    return BasicFilterValidator;
+		}(typeValidator_1.ObjectValidator));
+		exports.BasicFilterValidator = BasicFilterValidator;
+		var AdvancedFilterValidator = /** @class */ (function (_super) {
+		    __extends(AdvancedFilterValidator, _super);
+		    function AdvancedFilterValidator() {
+		        return _super !== null && _super.apply(this, arguments) || this;
+		    }
+		    AdvancedFilterValidator.prototype.validate = function (input, path, field) {
+		        if (input == null) {
+		            return null;
+		        }
+		        var errors = _super.prototype.validate.call(this, input, path, field);
+		        if (errors) {
+		            return errors;
+		        }
+		        var fields = [
+		            {
+		                field: "target",
+		                validators: [validator_1.Validators.fieldRequiredValidator, validator_1.Validators.filterTargetValidator]
+		            },
+		            {
+		                field: "logicalOperator",
+		                validators: [validator_1.Validators.fieldRequiredValidator, validator_1.Validators.stringValidator]
+		            },
+		            {
+		                field: "conditions",
+		                validators: [validator_1.Validators.fieldRequiredValidator, validator_1.Validators.filterConditionsValidator]
+		            },
+		            {
+		                field: "filterType",
+		                validators: [validator_1.Validators.advancedFilterTypeValidator]
+		            }
+		        ];
+		        var multipleFieldsValidator = new multipleFieldsValidator_1.MultipleFieldsValidator(fields);
+		        return multipleFieldsValidator.validate(input, path, field);
+		    };
+		    return AdvancedFilterValidator;
+		}(typeValidator_1.ObjectValidator));
+		exports.AdvancedFilterValidator = AdvancedFilterValidator;
+		var RelativeDateFilterValidator = /** @class */ (function (_super) {
+		    __extends(RelativeDateFilterValidator, _super);
+		    function RelativeDateFilterValidator() {
+		        return _super !== null && _super.apply(this, arguments) || this;
+		    }
+		    RelativeDateFilterValidator.prototype.validate = function (input, path, field) {
+		        if (input == null) {
+		            return null;
+		        }
+		        var errors = _super.prototype.validate.call(this, input, path, field);
+		        if (errors) {
+		            return errors;
+		        }
+		        var fields = [
+		            {
+		                field: "target",
+		                validators: [validator_1.Validators.fieldRequiredValidator, validator_1.Validators.filterTargetValidator]
+		            },
+		            {
+		                field: "operator",
+		                validators: [validator_1.Validators.fieldRequiredValidator, validator_1.Validators.relativeDateFilterOperatorValidator]
+		            },
+		            {
+		                field: "timeUnitsCount",
+		                validators: [validator_1.Validators.fieldRequiredValidator, validator_1.Validators.numberValidator]
+		            },
+		            {
+		                field: "timeUnitType",
+		                validators: [validator_1.Validators.fieldRequiredValidator, validator_1.Validators.relativeDateFilterTimeUnitTypeValidator]
+		            },
+		            {
+		                field: "includeToday",
+		                validators: [validator_1.Validators.fieldRequiredValidator, validator_1.Validators.booleanValidator]
+		            },
+		            {
+		                field: "filterType",
+		                validators: [validator_1.Validators.relativeDateFilterTypeValidator]
+		            },
+		        ];
+		        var multipleFieldsValidator = new multipleFieldsValidator_1.MultipleFieldsValidator(fields);
+		        return multipleFieldsValidator.validate(input, path, field);
+		    };
+		    return RelativeDateFilterValidator;
+		}(typeValidator_1.ObjectValidator));
+		exports.RelativeDateFilterValidator = RelativeDateFilterValidator;
+		var TopNFilterValidator = /** @class */ (function (_super) {
+		    __extends(TopNFilterValidator, _super);
+		    function TopNFilterValidator() {
+		        return _super !== null && _super.apply(this, arguments) || this;
+		    }
+		    TopNFilterValidator.prototype.validate = function (input, path, field) {
+		        if (input == null) {
+		            return null;
+		        }
+		        var errors = _super.prototype.validate.call(this, input, path, field);
+		        if (errors) {
+		            return errors;
+		        }
+		        var fields = [
+		            {
+		                field: "target",
+		                validators: [validator_1.Validators.fieldRequiredValidator, validator_1.Validators.filterTargetValidator]
+		            },
+		            {
+		                field: "operator",
+		                validators: [validator_1.Validators.fieldRequiredValidator, validator_1.Validators.stringValidator]
+		            },
+		            {
+		                field: "itemCount",
+		                validators: [validator_1.Validators.fieldRequiredValidator, validator_1.Validators.numberValidator]
+		            },
+		            {
+		                field: "filterType",
+		                validators: [validator_1.Validators.topNFilterTypeValidator]
+		            },
+		            {
+		                field: "orderBy",
+		                validators: [validator_1.Validators.fieldRequiredValidator, validator_1.Validators.filterTargetValidator]
+		            }
+		        ];
+		        var multipleFieldsValidator = new multipleFieldsValidator_1.MultipleFieldsValidator(fields);
+		        return multipleFieldsValidator.validate(input, path, field);
+		    };
+		    return TopNFilterValidator;
+		}(typeValidator_1.ObjectValidator));
+		exports.TopNFilterValidator = TopNFilterValidator;
+		var NotSupportedFilterValidator = /** @class */ (function (_super) {
+		    __extends(NotSupportedFilterValidator, _super);
+		    function NotSupportedFilterValidator() {
+		        return _super !== null && _super.apply(this, arguments) || this;
+		    }
+		    NotSupportedFilterValidator.prototype.validate = function (input, path, field) {
+		        if (input == null) {
+		            return null;
+		        }
+		        var errors = _super.prototype.validate.call(this, input, path, field);
+		        if (errors) {
+		            return errors;
+		        }
+		        var fields = [
+		            {
+		                field: "target",
+		                validators: [validator_1.Validators.filterTargetValidator]
+		            },
+		            {
+		                field: "message",
+		                validators: [validator_1.Validators.fieldRequiredValidator, validator_1.Validators.stringValidator]
+		            },
+		            {
+		                field: "notSupportedTypeName",
+		                validators: [validator_1.Validators.fieldRequiredValidator, validator_1.Validators.stringValidator]
+		            },
+		            {
+		                field: "filterType",
+		                validators: [validator_1.Validators.notSupportedFilterTypeValidator]
+		            },
+		        ];
+		        var multipleFieldsValidator = new multipleFieldsValidator_1.MultipleFieldsValidator(fields);
+		        return multipleFieldsValidator.validate(input, path, field);
+		    };
+		    return NotSupportedFilterValidator;
+		}(typeValidator_1.ObjectValidator));
+		exports.NotSupportedFilterValidator = NotSupportedFilterValidator;
+		var IncludeExcludeFilterValidator = /** @class */ (function (_super) {
+		    __extends(IncludeExcludeFilterValidator, _super);
+		    function IncludeExcludeFilterValidator() {
+		        return _super !== null && _super.apply(this, arguments) || this;
+		    }
+		    IncludeExcludeFilterValidator.prototype.validate = function (input, path, field) {
+		        if (input == null) {
+		            return null;
+		        }
+		        var errors = _super.prototype.validate.call(this, input, path, field);
+		        if (errors) {
+		            return errors;
+		        }
+		        var fields = [
+		            {
+		                field: "target",
+		                validators: [validator_1.Validators.fieldRequiredValidator, validator_1.Validators.filterTargetValidator]
+		            },
+		            {
+		                field: "isExclude",
+		                validators: [validator_1.Validators.fieldRequiredValidator, validator_1.Validators.booleanValidator]
+		            },
+		            {
+		                field: "values",
+		                validators: [validator_1.Validators.fieldRequiredValidator, validator_1.Validators.anyArrayValidator]
+		            },
+		            {
+		                field: "filterType",
+		                validators: [validator_1.Validators.includeExludeFilterTypeValidator]
+		            },
+		        ];
+		        var multipleFieldsValidator = new multipleFieldsValidator_1.MultipleFieldsValidator(fields);
+		        return multipleFieldsValidator.validate(input, path, field);
+		    };
+		    return IncludeExcludeFilterValidator;
+		}(typeValidator_1.ObjectValidator));
+		exports.IncludeExcludeFilterValidator = IncludeExcludeFilterValidator;
+		var FilterValidator = /** @class */ (function (_super) {
+		    __extends(FilterValidator, _super);
+		    function FilterValidator() {
+		        return _super !== null && _super.apply(this, arguments) || this;
+		    }
+		    FilterValidator.prototype.validate = function (input, path, field) {
+		        if (input == null) {
+		            return null;
+		        }
+		        return validator_1.Validators.anyFilterValidator.validate(input, path, field);
+		    };
+		    return FilterValidator;
+		}(typeValidator_1.ObjectValidator));
+		exports.FilterValidator = FilterValidator;
+		var ConditionItemValidator = /** @class */ (function (_super) {
+		    __extends(ConditionItemValidator, _super);
+		    function ConditionItemValidator() {
+		        return _super !== null && _super.apply(this, arguments) || this;
+		    }
+		    ConditionItemValidator.prototype.validate = function (input, path, field) {
+		        if (input == null) {
+		            return null;
+		        }
+		        var errors = _super.prototype.validate.call(this, input, path, field);
+		        if (errors) {
+		            return errors;
+		        }
+		        var fields = [
+		            {
+		                field: "value",
+		                validators: [validator_1.Validators.anyValueValidator]
+		            },
+		            {
+		                field: "operator",
+		                validators: [validator_1.Validators.fieldRequiredValidator, validator_1.Validators.stringValidator]
+		            }
+		        ];
+		        var multipleFieldsValidator = new multipleFieldsValidator_1.MultipleFieldsValidator(fields);
+		        return multipleFieldsValidator.validate(input, path, field);
+		    };
+		    return ConditionItemValidator;
+		}(typeValidator_1.ObjectValidator));
+		exports.ConditionItemValidator = ConditionItemValidator;
 	
 	
 	/***/ }),
 	/* 8 */
 	/***/ (function(module, exports) {
 	
-		Object.defineProperty(exports, "__esModule", { value: true });
-		var FieldRequiredValidator = /** @class */ (function () {
-		    function FieldRequiredValidator() {
-		    }
-		    FieldRequiredValidator.prototype.validate = function (input, path, field) {
-		        if (input == null) {
-		            return [{
-		                    message: field + " is required",
-		                    path: (path ? path + "." : "") + field,
-		                    keyword: "required"
-		                }];
-		        }
-		        return null;
-		    };
-		    return FieldRequiredValidator;
-		}());
-		exports.FieldRequiredValidator = FieldRequiredValidator;
+		Object.defineProperty(exports, "__esModule", { value: true });
+		var FieldRequiredValidator = /** @class */ (function () {
+		    function FieldRequiredValidator() {
+		    }
+		    FieldRequiredValidator.prototype.validate = function (input, path, field) {
+		        if (input == null) {
+		            return [{
+		                    message: field + " is required",
+		                    path: (path ? path + "." : "") + field,
+		                    keyword: "required"
+		                }];
+		        }
+		        return null;
+		    };
+		    return FieldRequiredValidator;
+		}());
+		exports.FieldRequiredValidator = FieldRequiredValidator;
 	
 	
 	/***/ }),
 	/* 9 */
 	/***/ (function(module, exports) {
 	
-		Object.defineProperty(exports, "__esModule", { value: true });
-		var AnyOfValidator = /** @class */ (function () {
-		    function AnyOfValidator(validators) {
-		        this.validators = validators;
-		    }
-		    AnyOfValidator.prototype.validate = function (input, path, field) {
-		        if (input == null) {
-		            return null;
-		        }
-		        var valid = false;
-		        for (var _i = 0, _a = this.validators; _i < _a.length; _i++) {
-		            var validator = _a[_i];
-		            var errors = validator.validate(input, path, field);
-		            if (!errors) {
-		                valid = true;
-		                break;
-		            }
-		        }
-		        if (!valid) {
-		            return [{
-		                    message: field + " property is invalid",
-		                    path: (path ? path + "." : "") + field,
-		                    keyword: "invalid"
-		                }];
-		        }
-		        return null;
-		    };
-		    return AnyOfValidator;
-		}());
-		exports.AnyOfValidator = AnyOfValidator;
+		Object.defineProperty(exports, "__esModule", { value: true });
+		var AnyOfValidator = /** @class */ (function () {
+		    function AnyOfValidator(validators) {
+		        this.validators = validators;
+		    }
+		    AnyOfValidator.prototype.validate = function (input, path, field) {
+		        if (input == null) {
+		            return null;
+		        }
+		        var valid = false;
+		        for (var _i = 0, _a = this.validators; _i < _a.length; _i++) {
+		            var validator = _a[_i];
+		            var errors = validator.validate(input, path, field);
+		            if (!errors) {
+		                valid = true;
+		                break;
+		            }
+		        }
+		        if (!valid) {
+		            return [{
+		                    message: field + " property is invalid",
+		                    path: (path ? path + "." : "") + field,
+		                    keyword: "invalid"
+		                }];
+		        }
+		        return null;
+		    };
+		    return AnyOfValidator;
+		}());
+		exports.AnyOfValidator = AnyOfValidator;
 	
 	
 	/***/ }),
 	/* 10 */
 	/***/ (function(module, exports, __webpack_require__) {
 	
-		var __extends = (this && this.__extends) || (function () {
-		    var extendStatics = Object.setPrototypeOf ||
-		        ({ __proto__: [] } instanceof Array && function (d, b) { d.__proto__ = b; }) ||
-		        function (d, b) { for (var p in b) if (b.hasOwnProperty(p)) d[p] = b[p]; };
-		    return function (d, b) {
-		        extendStatics(d, b);
-		        function __() { this.constructor = d; }
-		        d.prototype = b === null ? Object.create(b) : (__.prototype = b.prototype, new __());
-		    };
-		})();
-		Object.defineProperty(exports, "__esModule", { value: true });
-		var validator_1 = __webpack_require__(1);
-		var multipleFieldsValidator_1 = __webpack_require__(4);
-		var typeValidator_1 = __webpack_require__(2);
-		var ReportLoadValidator = /** @class */ (function (_super) {
-		    __extends(ReportLoadValidator, _super);
-		    function ReportLoadValidator() {
-		        return _super !== null && _super.apply(this, arguments) || this;
-		    }
-		    ReportLoadValidator.prototype.validate = function (input, path, field) {
-		        if (input == null) {
-		            return null;
-		        }
-		        var errors = _super.prototype.validate.call(this, input, path, field);
-		        if (errors) {
-		            return errors;
-		        }
-		        var fields = [
-		            {
-		                field: "accessToken",
-		                validators: [validator_1.Validators.fieldRequiredValidator, validator_1.Validators.stringValidator]
-		            },
-		            {
-		                field: "id",
-		                validators: [validator_1.Validators.fieldRequiredValidator, validator_1.Validators.stringValidator]
-		            },
-		            {
-		                field: "groupId",
-		                validators: [validator_1.Validators.stringValidator]
-		            },
-		            {
-		                field: "settings",
-		                validators: [validator_1.Validators.settingsValidator]
-		            },
-		            {
-		                field: "pageName",
-		                validators: [validator_1.Validators.stringValidator]
-		            },
-		            {
-		                field: "filters",
-		                validators: [validator_1.Validators.filtersArrayValidator]
-		            },
-		            {
-		                field: "permissions",
-		                validators: [validator_1.Validators.permissionsValidator]
-		            },
-		            {
-		                field: "viewMode",
-		                validators: [validator_1.Validators.viewModeValidator]
-		            },
-		            {
-		                field: "tokenType",
-		                validators: [validator_1.Validators.tokenTypeValidator]
-		            },
-		            {
-		                field: "bookmark",
-		                validators: [validator_1.Validators.applyBookmarkValidator]
-		            },
-		            {
-		                field: "theme",
-		                validators: [validator_1.Validators.customThemeValidator]
-		            },
-		            {
-		                field: "embedUrl",
-		                validators: [validator_1.Validators.stringValidator]
-		            },
-		            {
-		                field: "datasetBinding",
-		                validators: [validator_1.Validators.datasetBindingValidator]
-		            },
-		            {
-		                field: "contrastMode",
-		                validators: [validator_1.Validators.contrastModeValidator]
-		            },
-		        ];
-		        var multipleFieldsValidator = new multipleFieldsValidator_1.MultipleFieldsValidator(fields);
-		        return multipleFieldsValidator.validate(input, path, field);
-		    };
-		    return ReportLoadValidator;
-		}(typeValidator_1.ObjectValidator));
-		exports.ReportLoadValidator = ReportLoadValidator;
+		var __extends = (this && this.__extends) || (function () {
+		    var extendStatics = Object.setPrototypeOf ||
+		        ({ __proto__: [] } instanceof Array && function (d, b) { d.__proto__ = b; }) ||
+		        function (d, b) { for (var p in b) if (b.hasOwnProperty(p)) d[p] = b[p]; };
+		    return function (d, b) {
+		        extendStatics(d, b);
+		        function __() { this.constructor = d; }
+		        d.prototype = b === null ? Object.create(b) : (__.prototype = b.prototype, new __());
+		    };
+		})();
+		Object.defineProperty(exports, "__esModule", { value: true });
+		var validator_1 = __webpack_require__(1);
+		var multipleFieldsValidator_1 = __webpack_require__(4);
+		var typeValidator_1 = __webpack_require__(2);
+		var ReportLoadValidator = /** @class */ (function (_super) {
+		    __extends(ReportLoadValidator, _super);
+		    function ReportLoadValidator() {
+		        return _super !== null && _super.apply(this, arguments) || this;
+		    }
+		    ReportLoadValidator.prototype.validate = function (input, path, field) {
+		        if (input == null) {
+		            return null;
+		        }
+		        var errors = _super.prototype.validate.call(this, input, path, field);
+		        if (errors) {
+		            return errors;
+		        }
+		        var fields = [
+		            {
+		                field: "accessToken",
+		                validators: [validator_1.Validators.fieldRequiredValidator, validator_1.Validators.stringValidator]
+		            },
+		            {
+		                field: "id",
+		                validators: [validator_1.Validators.fieldRequiredValidator, validator_1.Validators.stringValidator]
+		            },
+		            {
+		                field: "groupId",
+		                validators: [validator_1.Validators.stringValidator]
+		            },
+		            {
+		                field: "settings",
+		                validators: [validator_1.Validators.settingsValidator]
+		            },
+		            {
+		                field: "pageName",
+		                validators: [validator_1.Validators.stringValidator]
+		            },
+		            {
+		                field: "filters",
+		                validators: [validator_1.Validators.filtersArrayValidator]
+		            },
+		            {
+		                field: "permissions",
+		                validators: [validator_1.Validators.permissionsValidator]
+		            },
+		            {
+		                field: "viewMode",
+		                validators: [validator_1.Validators.viewModeValidator]
+		            },
+		            {
+		                field: "tokenType",
+		                validators: [validator_1.Validators.tokenTypeValidator]
+		            },
+		            {
+		                field: "bookmark",
+		                validators: [validator_1.Validators.applyBookmarkValidator]
+		            },
+		            {
+		                field: "theme",
+		                validators: [validator_1.Validators.customThemeValidator]
+		            },
+		            {
+		                field: "embedUrl",
+		                validators: [validator_1.Validators.stringValidator]
+		            },
+		            {
+		                field: "datasetBinding",
+		                validators: [validator_1.Validators.datasetBindingValidator]
+		            },
+		            {
+		                field: "contrastMode",
+		                validators: [validator_1.Validators.contrastModeValidator]
+		            },
+		        ];
+		        var multipleFieldsValidator = new multipleFieldsValidator_1.MultipleFieldsValidator(fields);
+		        return multipleFieldsValidator.validate(input, path, field);
+		    };
+		    return ReportLoadValidator;
+		}(typeValidator_1.ObjectValidator));
+		exports.ReportLoadValidator = ReportLoadValidator;
 	
 	
 	/***/ }),
 	/* 11 */
 	/***/ (function(module, exports, __webpack_require__) {
 	
-		var __extends = (this && this.__extends) || (function () {
-		    var extendStatics = Object.setPrototypeOf ||
-		        ({ __proto__: [] } instanceof Array && function (d, b) { d.__proto__ = b; }) ||
-		        function (d, b) { for (var p in b) if (b.hasOwnProperty(p)) d[p] = b[p]; };
-		    return function (d, b) {
-		        extendStatics(d, b);
-		        function __() { this.constructor = d; }
-		        d.prototype = b === null ? Object.create(b) : (__.prototype = b.prototype, new __());
-		    };
-		})();
-		Object.defineProperty(exports, "__esModule", { value: true });
-		var validator_1 = __webpack_require__(1);
-		var multipleFieldsValidator_1 = __webpack_require__(4);
-		var typeValidator_1 = __webpack_require__(2);
-		var ReportCreateValidator = /** @class */ (function (_super) {
-		    __extends(ReportCreateValidator, _super);
-		    function ReportCreateValidator() {
-		        return _super !== null && _super.apply(this, arguments) || this;
-		    }
-		    ReportCreateValidator.prototype.validate = function (input, path, field) {
-		        if (input == null) {
-		            return null;
-		        }
-		        var errors = _super.prototype.validate.call(this, input, path, field);
-		        if (errors) {
-		            return errors;
-		        }
-		        var fields = [
-		            {
-		                field: "accessToken",
-		                validators: [validator_1.Validators.fieldRequiredValidator, validator_1.Validators.stringValidator]
-		            },
-		            {
-		                field: "datasetId",
-		                validators: [validator_1.Validators.fieldRequiredValidator, validator_1.Validators.stringValidator]
-		            },
-		            {
-		                field: "groupId",
-		                validators: [validator_1.Validators.stringValidator]
-		            },
-		            {
-		                field: "tokenType",
-		                validators: [validator_1.Validators.tokenTypeValidator]
-		            },
-		            {
-		                field: "theme",
-		                validators: [validator_1.Validators.customThemeValidator]
-		            },
-		        ];
-		        var multipleFieldsValidator = new multipleFieldsValidator_1.MultipleFieldsValidator(fields);
-		        return multipleFieldsValidator.validate(input, path, field);
-		    };
-		    return ReportCreateValidator;
-		}(typeValidator_1.ObjectValidator));
-		exports.ReportCreateValidator = ReportCreateValidator;
+		var __extends = (this && this.__extends) || (function () {
+		    var extendStatics = Object.setPrototypeOf ||
+		        ({ __proto__: [] } instanceof Array && function (d, b) { d.__proto__ = b; }) ||
+		        function (d, b) { for (var p in b) if (b.hasOwnProperty(p)) d[p] = b[p]; };
+		    return function (d, b) {
+		        extendStatics(d, b);
+		        function __() { this.constructor = d; }
+		        d.prototype = b === null ? Object.create(b) : (__.prototype = b.prototype, new __());
+		    };
+		})();
+		Object.defineProperty(exports, "__esModule", { value: true });
+		var validator_1 = __webpack_require__(1);
+		var multipleFieldsValidator_1 = __webpack_require__(4);
+		var typeValidator_1 = __webpack_require__(2);
+		var ReportCreateValidator = /** @class */ (function (_super) {
+		    __extends(ReportCreateValidator, _super);
+		    function ReportCreateValidator() {
+		        return _super !== null && _super.apply(this, arguments) || this;
+		    }
+		    ReportCreateValidator.prototype.validate = function (input, path, field) {
+		        if (input == null) {
+		            return null;
+		        }
+		        var errors = _super.prototype.validate.call(this, input, path, field);
+		        if (errors) {
+		            return errors;
+		        }
+		        var fields = [
+		            {
+		                field: "accessToken",
+		                validators: [validator_1.Validators.fieldRequiredValidator, validator_1.Validators.stringValidator]
+		            },
+		            {
+		                field: "datasetId",
+		                validators: [validator_1.Validators.fieldRequiredValidator, validator_1.Validators.stringValidator]
+		            },
+		            {
+		                field: "groupId",
+		                validators: [validator_1.Validators.stringValidator]
+		            },
+		            {
+		                field: "tokenType",
+		                validators: [validator_1.Validators.tokenTypeValidator]
+		            },
+		            {
+		                field: "theme",
+		                validators: [validator_1.Validators.customThemeValidator]
+		            },
+		        ];
+		        var multipleFieldsValidator = new multipleFieldsValidator_1.MultipleFieldsValidator(fields);
+		        return multipleFieldsValidator.validate(input, path, field);
+		    };
+		    return ReportCreateValidator;
+		}(typeValidator_1.ObjectValidator));
+		exports.ReportCreateValidator = ReportCreateValidator;
 	
 	
 	/***/ }),
 	/* 12 */
 	/***/ (function(module, exports, __webpack_require__) {
 	
-		var __extends = (this && this.__extends) || (function () {
-		    var extendStatics = Object.setPrototypeOf ||
-		        ({ __proto__: [] } instanceof Array && function (d, b) { d.__proto__ = b; }) ||
-		        function (d, b) { for (var p in b) if (b.hasOwnProperty(p)) d[p] = b[p]; };
-		    return function (d, b) {
-		        extendStatics(d, b);
-		        function __() { this.constructor = d; }
-		        d.prototype = b === null ? Object.create(b) : (__.prototype = b.prototype, new __());
-		    };
-		})();
-		Object.defineProperty(exports, "__esModule", { value: true });
-		var validator_1 = __webpack_require__(1);
-		var multipleFieldsValidator_1 = __webpack_require__(4);
-		var typeValidator_1 = __webpack_require__(2);
-		var DashboardLoadValidator = /** @class */ (function (_super) {
-		    __extends(DashboardLoadValidator, _super);
-		    function DashboardLoadValidator() {
-		        return _super !== null && _super.apply(this, arguments) || this;
-		    }
-		    DashboardLoadValidator.prototype.validate = function (input, path, field) {
-		        if (input == null) {
-		            return null;
-		        }
-		        var errors = _super.prototype.validate.call(this, input, path, field);
-		        if (errors) {
-		            return errors;
-		        }
-		        var fields = [
-		            {
-		                field: "accessToken",
-		                validators: [validator_1.Validators.fieldRequiredValidator, validator_1.Validators.stringValidator]
-		            },
-		            {
-		                field: "id",
-		                validators: [validator_1.Validators.fieldRequiredValidator, validator_1.Validators.stringValidator]
-		            },
-		            {
-		                field: "groupId",
-		                validators: [validator_1.Validators.stringValidator]
-		            },
-		            {
-		                field: "pageView",
-		                validators: [validator_1.Validators.pageViewFieldValidator]
-		            },
-		            {
-		                field: "tokenType",
-		                validators: [validator_1.Validators.tokenTypeValidator]
-		            },
-		            {
-		                field: "embedUrl",
-		                validators: [validator_1.Validators.stringValidator]
-		            }
-		        ];
-		        var multipleFieldsValidator = new multipleFieldsValidator_1.MultipleFieldsValidator(fields);
-		        return multipleFieldsValidator.validate(input, path, field);
-		    };
-		    return DashboardLoadValidator;
-		}(typeValidator_1.ObjectValidator));
-		exports.DashboardLoadValidator = DashboardLoadValidator;
+		var __extends = (this && this.__extends) || (function () {
+		    var extendStatics = Object.setPrototypeOf ||
+		        ({ __proto__: [] } instanceof Array && function (d, b) { d.__proto__ = b; }) ||
+		        function (d, b) { for (var p in b) if (b.hasOwnProperty(p)) d[p] = b[p]; };
+		    return function (d, b) {
+		        extendStatics(d, b);
+		        function __() { this.constructor = d; }
+		        d.prototype = b === null ? Object.create(b) : (__.prototype = b.prototype, new __());
+		    };
+		})();
+		Object.defineProperty(exports, "__esModule", { value: true });
+		var validator_1 = __webpack_require__(1);
+		var multipleFieldsValidator_1 = __webpack_require__(4);
+		var typeValidator_1 = __webpack_require__(2);
+		var DashboardLoadValidator = /** @class */ (function (_super) {
+		    __extends(DashboardLoadValidator, _super);
+		    function DashboardLoadValidator() {
+		        return _super !== null && _super.apply(this, arguments) || this;
+		    }
+		    DashboardLoadValidator.prototype.validate = function (input, path, field) {
+		        if (input == null) {
+		            return null;
+		        }
+		        var errors = _super.prototype.validate.call(this, input, path, field);
+		        if (errors) {
+		            return errors;
+		        }
+		        var fields = [
+		            {
+		                field: "accessToken",
+		                validators: [validator_1.Validators.fieldRequiredValidator, validator_1.Validators.stringValidator]
+		            },
+		            {
+		                field: "id",
+		                validators: [validator_1.Validators.fieldRequiredValidator, validator_1.Validators.stringValidator]
+		            },
+		            {
+		                field: "groupId",
+		                validators: [validator_1.Validators.stringValidator]
+		            },
+		            {
+		                field: "pageView",
+		                validators: [validator_1.Validators.pageViewFieldValidator]
+		            },
+		            {
+		                field: "tokenType",
+		                validators: [validator_1.Validators.tokenTypeValidator]
+		            },
+		            {
+		                field: "embedUrl",
+		                validators: [validator_1.Validators.stringValidator]
+		            }
+		        ];
+		        var multipleFieldsValidator = new multipleFieldsValidator_1.MultipleFieldsValidator(fields);
+		        return multipleFieldsValidator.validate(input, path, field);
+		    };
+		    return DashboardLoadValidator;
+		}(typeValidator_1.ObjectValidator));
+		exports.DashboardLoadValidator = DashboardLoadValidator;
 	
 	
 	/***/ }),
 	/* 13 */
 	/***/ (function(module, exports, __webpack_require__) {
 	
-		var __extends = (this && this.__extends) || (function () {
-		    var extendStatics = Object.setPrototypeOf ||
-		        ({ __proto__: [] } instanceof Array && function (d, b) { d.__proto__ = b; }) ||
-		        function (d, b) { for (var p in b) if (b.hasOwnProperty(p)) d[p] = b[p]; };
-		    return function (d, b) {
-		        extendStatics(d, b);
-		        function __() { this.constructor = d; }
-		        d.prototype = b === null ? Object.create(b) : (__.prototype = b.prototype, new __());
-		    };
-		})();
-		Object.defineProperty(exports, "__esModule", { value: true });
-		var validator_1 = __webpack_require__(1);
-		var multipleFieldsValidator_1 = __webpack_require__(4);
-		var typeValidator_1 = __webpack_require__(2);
-		var TileLoadValidator = /** @class */ (function (_super) {
-		    __extends(TileLoadValidator, _super);
-		    function TileLoadValidator() {
-		        return _super !== null && _super.apply(this, arguments) || this;
-		    }
-		    TileLoadValidator.prototype.validate = function (input, path, field) {
-		        if (input == null) {
-		            return null;
-		        }
-		        var errors = _super.prototype.validate.call(this, input, path, field);
-		        if (errors) {
-		            return errors;
-		        }
-		        var fields = [
-		            {
-		                field: "accessToken",
-		                validators: [validator_1.Validators.fieldRequiredValidator, validator_1.Validators.stringValidator]
-		            },
-		            {
-		                field: "id",
-		                validators: [validator_1.Validators.fieldRequiredValidator, validator_1.Validators.stringValidator]
-		            },
-		            {
-		                field: "dashboardId",
-		                validators: [validator_1.Validators.fieldRequiredValidator, validator_1.Validators.stringValidator]
-		            },
-		            {
-		                field: "groupId",
-		                validators: [validator_1.Validators.stringValidator]
-		            },
-		            {
-		                field: "pageView",
-		                validators: [validator_1.Validators.stringValidator]
-		            },
-		            {
-		                field: "tokenType",
-		                validators: [validator_1.Validators.tokenTypeValidator]
-		            },
-		            {
-		                field: "width",
-		                validators: [validator_1.Validators.numberValidator]
-		            },
-		            {
-		                field: "height",
-		                validators: [validator_1.Validators.numberValidator]
-		            }
-		        ];
-		        var multipleFieldsValidator = new multipleFieldsValidator_1.MultipleFieldsValidator(fields);
-		        return multipleFieldsValidator.validate(input, path, field);
-		    };
-		    return TileLoadValidator;
-		}(typeValidator_1.ObjectValidator));
-		exports.TileLoadValidator = TileLoadValidator;
+		var __extends = (this && this.__extends) || (function () {
+		    var extendStatics = Object.setPrototypeOf ||
+		        ({ __proto__: [] } instanceof Array && function (d, b) { d.__proto__ = b; }) ||
+		        function (d, b) { for (var p in b) if (b.hasOwnProperty(p)) d[p] = b[p]; };
+		    return function (d, b) {
+		        extendStatics(d, b);
+		        function __() { this.constructor = d; }
+		        d.prototype = b === null ? Object.create(b) : (__.prototype = b.prototype, new __());
+		    };
+		})();
+		Object.defineProperty(exports, "__esModule", { value: true });
+		var validator_1 = __webpack_require__(1);
+		var multipleFieldsValidator_1 = __webpack_require__(4);
+		var typeValidator_1 = __webpack_require__(2);
+		var TileLoadValidator = /** @class */ (function (_super) {
+		    __extends(TileLoadValidator, _super);
+		    function TileLoadValidator() {
+		        return _super !== null && _super.apply(this, arguments) || this;
+		    }
+		    TileLoadValidator.prototype.validate = function (input, path, field) {
+		        if (input == null) {
+		            return null;
+		        }
+		        var errors = _super.prototype.validate.call(this, input, path, field);
+		        if (errors) {
+		            return errors;
+		        }
+		        var fields = [
+		            {
+		                field: "accessToken",
+		                validators: [validator_1.Validators.fieldRequiredValidator, validator_1.Validators.stringValidator]
+		            },
+		            {
+		                field: "id",
+		                validators: [validator_1.Validators.fieldRequiredValidator, validator_1.Validators.stringValidator]
+		            },
+		            {
+		                field: "dashboardId",
+		                validators: [validator_1.Validators.fieldRequiredValidator, validator_1.Validators.stringValidator]
+		            },
+		            {
+		                field: "groupId",
+		                validators: [validator_1.Validators.stringValidator]
+		            },
+		            {
+		                field: "pageView",
+		                validators: [validator_1.Validators.stringValidator]
+		            },
+		            {
+		                field: "tokenType",
+		                validators: [validator_1.Validators.tokenTypeValidator]
+		            },
+		            {
+		                field: "width",
+		                validators: [validator_1.Validators.numberValidator]
+		            },
+		            {
+		                field: "height",
+		                validators: [validator_1.Validators.numberValidator]
+		            }
+		        ];
+		        var multipleFieldsValidator = new multipleFieldsValidator_1.MultipleFieldsValidator(fields);
+		        return multipleFieldsValidator.validate(input, path, field);
+		    };
+		    return TileLoadValidator;
+		}(typeValidator_1.ObjectValidator));
+		exports.TileLoadValidator = TileLoadValidator;
 	
 	
 	/***/ }),
 	/* 14 */
 	/***/ (function(module, exports, __webpack_require__) {
 	
-		var __extends = (this && this.__extends) || (function () {
-		    var extendStatics = Object.setPrototypeOf ||
-		        ({ __proto__: [] } instanceof Array && function (d, b) { d.__proto__ = b; }) ||
-		        function (d, b) { for (var p in b) if (b.hasOwnProperty(p)) d[p] = b[p]; };
-		    return function (d, b) {
-		        extendStatics(d, b);
-		        function __() { this.constructor = d; }
-		        d.prototype = b === null ? Object.create(b) : (__.prototype = b.prototype, new __());
-		    };
-		})();
-		Object.defineProperty(exports, "__esModule", { value: true });
-		var validator_1 = __webpack_require__(1);
-		var multipleFieldsValidator_1 = __webpack_require__(4);
-		var typeValidator_1 = __webpack_require__(2);
-		var PageSizeValidator = /** @class */ (function (_super) {
-		    __extends(PageSizeValidator, _super);
-		    function PageSizeValidator() {
-		        return _super !== null && _super.apply(this, arguments) || this;
-		    }
-		    PageSizeValidator.prototype.validate = function (input, path, field) {
-		        if (input == null) {
-		            return null;
-		        }
-		        var errors = _super.prototype.validate.call(this, input, path, field);
-		        if (errors) {
-		            return errors;
-		        }
-		        var fields = [
-		            {
-		                field: "type",
-		                validators: [validator_1.Validators.fieldRequiredValidator, validator_1.Validators.pageSizeTypeValidator]
-		            }
-		        ];
-		        var multipleFieldsValidator = new multipleFieldsValidator_1.MultipleFieldsValidator(fields);
-		        return multipleFieldsValidator.validate(input, path, field);
-		    };
-		    return PageSizeValidator;
-		}(typeValidator_1.ObjectValidator));
-		exports.PageSizeValidator = PageSizeValidator;
-		var CustomPageSizeValidator = /** @class */ (function (_super) {
-		    __extends(CustomPageSizeValidator, _super);
-		    function CustomPageSizeValidator() {
-		        return _super !== null && _super.apply(this, arguments) || this;
-		    }
-		    CustomPageSizeValidator.prototype.validate = function (input, path, field) {
-		        if (input == null) {
-		            return null;
-		        }
-		        var errors = _super.prototype.validate.call(this, input, path, field);
-		        if (errors) {
-		            return errors;
-		        }
-		        var fields = [
-		            {
-		                field: "width",
-		                validators: [validator_1.Validators.numberValidator]
-		            },
-		            {
-		                field: "height",
-		                validators: [validator_1.Validators.numberValidator]
-		            }
-		        ];
-		        var multipleFieldsValidator = new multipleFieldsValidator_1.MultipleFieldsValidator(fields);
-		        return multipleFieldsValidator.validate(input, path, field);
-		    };
-		    return CustomPageSizeValidator;
-		}(PageSizeValidator));
-		exports.CustomPageSizeValidator = CustomPageSizeValidator;
-		var PageValidator = /** @class */ (function (_super) {
-		    __extends(PageValidator, _super);
-		    function PageValidator() {
-		        return _super !== null && _super.apply(this, arguments) || this;
-		    }
-		    PageValidator.prototype.validate = function (input, path, field) {
-		        if (input == null) {
-		            return null;
-		        }
-		        var errors = _super.prototype.validate.call(this, input, path, field);
-		        if (errors) {
-		            return errors;
-		        }
-		        var fields = [
-		            {
-		                field: "name",
-		                validators: [validator_1.Validators.fieldRequiredValidator, validator_1.Validators.stringValidator]
-		            }
-		        ];
-		        var multipleFieldsValidator = new multipleFieldsValidator_1.MultipleFieldsValidator(fields);
-		        return multipleFieldsValidator.validate(input, path, field);
-		    };
-		    return PageValidator;
-		}(typeValidator_1.ObjectValidator));
-		exports.PageValidator = PageValidator;
-		var PageViewFieldValidator = /** @class */ (function (_super) {
-		    __extends(PageViewFieldValidator, _super);
-		    function PageViewFieldValidator() {
-		        return _super !== null && _super.apply(this, arguments) || this;
-		    }
-		    PageViewFieldValidator.prototype.validate = function (input, path, field) {
-		        if (input == null) {
-		            return null;
-		        }
-		        var errors = _super.prototype.validate.call(this, input, path, field);
-		        if (errors) {
-		            return errors;
-		        }
-		        var possibleValues = ["actualSize", "fitToWidth", "oneColumn"];
-		        if (possibleValues.indexOf(input) < 0) {
-		            return [{
-		                    message: "pageView must be a string with one of the following values: \"actualSize\", \"fitToWidth\", \"oneColumn\""
-		                }];
-		        }
-		        return null;
-		    };
-		    return PageViewFieldValidator;
-		}(typeValidator_1.StringValidator));
-		exports.PageViewFieldValidator = PageViewFieldValidator;
+		var __extends = (this && this.__extends) || (function () {
+		    var extendStatics = Object.setPrototypeOf ||
+		        ({ __proto__: [] } instanceof Array && function (d, b) { d.__proto__ = b; }) ||
+		        function (d, b) { for (var p in b) if (b.hasOwnProperty(p)) d[p] = b[p]; };
+		    return function (d, b) {
+		        extendStatics(d, b);
+		        function __() { this.constructor = d; }
+		        d.prototype = b === null ? Object.create(b) : (__.prototype = b.prototype, new __());
+		    };
+		})();
+		Object.defineProperty(exports, "__esModule", { value: true });
+		var validator_1 = __webpack_require__(1);
+		var multipleFieldsValidator_1 = __webpack_require__(4);
+		var typeValidator_1 = __webpack_require__(2);
+		var PageSizeValidator = /** @class */ (function (_super) {
+		    __extends(PageSizeValidator, _super);
+		    function PageSizeValidator() {
+		        return _super !== null && _super.apply(this, arguments) || this;
+		    }
+		    PageSizeValidator.prototype.validate = function (input, path, field) {
+		        if (input == null) {
+		            return null;
+		        }
+		        var errors = _super.prototype.validate.call(this, input, path, field);
+		        if (errors) {
+		            return errors;
+		        }
+		        var fields = [
+		            {
+		                field: "type",
+		                validators: [validator_1.Validators.fieldRequiredValidator, validator_1.Validators.pageSizeTypeValidator]
+		            }
+		        ];
+		        var multipleFieldsValidator = new multipleFieldsValidator_1.MultipleFieldsValidator(fields);
+		        return multipleFieldsValidator.validate(input, path, field);
+		    };
+		    return PageSizeValidator;
+		}(typeValidator_1.ObjectValidator));
+		exports.PageSizeValidator = PageSizeValidator;
+		var CustomPageSizeValidator = /** @class */ (function (_super) {
+		    __extends(CustomPageSizeValidator, _super);
+		    function CustomPageSizeValidator() {
+		        return _super !== null && _super.apply(this, arguments) || this;
+		    }
+		    CustomPageSizeValidator.prototype.validate = function (input, path, field) {
+		        if (input == null) {
+		            return null;
+		        }
+		        var errors = _super.prototype.validate.call(this, input, path, field);
+		        if (errors) {
+		            return errors;
+		        }
+		        var fields = [
+		            {
+		                field: "width",
+		                validators: [validator_1.Validators.numberValidator]
+		            },
+		            {
+		                field: "height",
+		                validators: [validator_1.Validators.numberValidator]
+		            }
+		        ];
+		        var multipleFieldsValidator = new multipleFieldsValidator_1.MultipleFieldsValidator(fields);
+		        return multipleFieldsValidator.validate(input, path, field);
+		    };
+		    return CustomPageSizeValidator;
+		}(PageSizeValidator));
+		exports.CustomPageSizeValidator = CustomPageSizeValidator;
+		var PageValidator = /** @class */ (function (_super) {
+		    __extends(PageValidator, _super);
+		    function PageValidator() {
+		        return _super !== null && _super.apply(this, arguments) || this;
+		    }
+		    PageValidator.prototype.validate = function (input, path, field) {
+		        if (input == null) {
+		            return null;
+		        }
+		        var errors = _super.prototype.validate.call(this, input, path, field);
+		        if (errors) {
+		            return errors;
+		        }
+		        var fields = [
+		            {
+		                field: "name",
+		                validators: [validator_1.Validators.fieldRequiredValidator, validator_1.Validators.stringValidator]
+		            }
+		        ];
+		        var multipleFieldsValidator = new multipleFieldsValidator_1.MultipleFieldsValidator(fields);
+		        return multipleFieldsValidator.validate(input, path, field);
+		    };
+		    return PageValidator;
+		}(typeValidator_1.ObjectValidator));
+		exports.PageValidator = PageValidator;
+		var PageViewFieldValidator = /** @class */ (function (_super) {
+		    __extends(PageViewFieldValidator, _super);
+		    function PageViewFieldValidator() {
+		        return _super !== null && _super.apply(this, arguments) || this;
+		    }
+		    PageViewFieldValidator.prototype.validate = function (input, path, field) {
+		        if (input == null) {
+		            return null;
+		        }
+		        var errors = _super.prototype.validate.call(this, input, path, field);
+		        if (errors) {
+		            return errors;
+		        }
+		        var possibleValues = ["actualSize", "fitToWidth", "oneColumn"];
+		        if (possibleValues.indexOf(input) < 0) {
+		            return [{
+		                    message: "pageView must be a string with one of the following values: \"actualSize\", \"fitToWidth\", \"oneColumn\""
+		                }];
+		        }
+		        return null;
+		    };
+		    return PageViewFieldValidator;
+		}(typeValidator_1.StringValidator));
+		exports.PageViewFieldValidator = PageViewFieldValidator;
 	
 	
 	/***/ }),
 	/* 15 */
 	/***/ (function(module, exports, __webpack_require__) {
 	
-		var __extends = (this && this.__extends) || (function () {
-		    var extendStatics = Object.setPrototypeOf ||
-		        ({ __proto__: [] } instanceof Array && function (d, b) { d.__proto__ = b; }) ||
-		        function (d, b) { for (var p in b) if (b.hasOwnProperty(p)) d[p] = b[p]; };
-		    return function (d, b) {
-		        extendStatics(d, b);
-		        function __() { this.constructor = d; }
-		        d.prototype = b === null ? Object.create(b) : (__.prototype = b.prototype, new __());
-		    };
-		})();
-		Object.defineProperty(exports, "__esModule", { value: true });
-		var validator_1 = __webpack_require__(1);
-		var multipleFieldsValidator_1 = __webpack_require__(4);
-		var typeValidator_1 = __webpack_require__(2);
-		var LoadQnaValidator = /** @class */ (function (_super) {
-		    __extends(LoadQnaValidator, _super);
-		    function LoadQnaValidator() {
-		        return _super !== null && _super.apply(this, arguments) || this;
-		    }
-		    LoadQnaValidator.prototype.validate = function (input, path, field) {
-		        if (input == null) {
-		            return null;
-		        }
-		        var errors = _super.prototype.validate.call(this, input, path, field);
-		        if (errors) {
-		            return errors;
-		        }
-		        var fields = [
-		            {
-		                field: "accessToken",
-		                validators: [validator_1.Validators.fieldRequiredValidator, validator_1.Validators.stringValidator]
-		            },
-		            {
-		                field: "datasetIds",
-		                validators: [validator_1.Validators.fieldRequiredValidator, validator_1.Validators.stringArrayValidator]
-		            },
-		            {
-		                field: "question",
-		                validators: [validator_1.Validators.stringValidator]
-		            },
-		            {
-		                field: "viewMode",
-		                validators: [validator_1.Validators.viewModeValidator]
-		            },
-		            {
-		                field: "settings",
-		                validators: [validator_1.Validators.qnaSettingValidator]
-		            },
-		            {
-		                field: "tokenType",
-		                validators: [validator_1.Validators.tokenTypeValidator]
-		            },
-		            {
-		                field: "groupId",
-		                validators: [validator_1.Validators.stringValidator]
-		            }
-		        ];
-		        var multipleFieldsValidator = new multipleFieldsValidator_1.MultipleFieldsValidator(fields);
-		        return multipleFieldsValidator.validate(input, path, field);
-		    };
-		    return LoadQnaValidator;
-		}(typeValidator_1.ObjectValidator));
-		exports.LoadQnaValidator = LoadQnaValidator;
-		var QnaSettingsValidator = /** @class */ (function (_super) {
-		    __extends(QnaSettingsValidator, _super);
-		    function QnaSettingsValidator() {
-		        return _super !== null && _super.apply(this, arguments) || this;
-		    }
-		    QnaSettingsValidator.prototype.validate = function (input, path, field) {
-		        if (input == null) {
-		            return null;
-		        }
-		        var errors = _super.prototype.validate.call(this, input, path, field);
-		        if (errors) {
-		            return errors;
-		        }
-		        var fields = [
-		            {
-		                field: "filterPaneEnabled",
-		                validators: [validator_1.Validators.booleanValidator]
-		            },
-		            {
-		                field: "hideErrors",
-		                validators: [validator_1.Validators.booleanValidator]
-		            },
-		        ];
-		        var multipleFieldsValidator = new multipleFieldsValidator_1.MultipleFieldsValidator(fields);
-		        return multipleFieldsValidator.validate(input, path, field);
-		    };
-		    return QnaSettingsValidator;
-		}(typeValidator_1.ObjectValidator));
-		exports.QnaSettingsValidator = QnaSettingsValidator;
-		var QnaInterpretInputDataValidator = /** @class */ (function (_super) {
-		    __extends(QnaInterpretInputDataValidator, _super);
-		    function QnaInterpretInputDataValidator() {
-		        return _super !== null && _super.apply(this, arguments) || this;
-		    }
-		    QnaInterpretInputDataValidator.prototype.validate = function (input, path, field) {
-		        if (input == null) {
-		            return null;
-		        }
-		        var errors = _super.prototype.validate.call(this, input, path, field);
-		        if (errors) {
-		            return errors;
-		        }
-		        var fields = [
-		            {
-		                field: "datasetIds",
-		                validators: [validator_1.Validators.stringArrayValidator]
-		            },
-		            {
-		                field: "question",
-		                validators: [validator_1.Validators.fieldRequiredValidator, validator_1.Validators.stringValidator]
-		            },
-		        ];
-		        var multipleFieldsValidator = new multipleFieldsValidator_1.MultipleFieldsValidator(fields);
-		        return multipleFieldsValidator.validate(input, path, field);
-		    };
-		    return QnaInterpretInputDataValidator;
-		}(typeValidator_1.ObjectValidator));
-		exports.QnaInterpretInputDataValidator = QnaInterpretInputDataValidator;
+		var __extends = (this && this.__extends) || (function () {
+		    var extendStatics = Object.setPrototypeOf ||
+		        ({ __proto__: [] } instanceof Array && function (d, b) { d.__proto__ = b; }) ||
+		        function (d, b) { for (var p in b) if (b.hasOwnProperty(p)) d[p] = b[p]; };
+		    return function (d, b) {
+		        extendStatics(d, b);
+		        function __() { this.constructor = d; }
+		        d.prototype = b === null ? Object.create(b) : (__.prototype = b.prototype, new __());
+		    };
+		})();
+		Object.defineProperty(exports, "__esModule", { value: true });
+		var validator_1 = __webpack_require__(1);
+		var multipleFieldsValidator_1 = __webpack_require__(4);
+		var typeValidator_1 = __webpack_require__(2);
+		var LoadQnaValidator = /** @class */ (function (_super) {
+		    __extends(LoadQnaValidator, _super);
+		    function LoadQnaValidator() {
+		        return _super !== null && _super.apply(this, arguments) || this;
+		    }
+		    LoadQnaValidator.prototype.validate = function (input, path, field) {
+		        if (input == null) {
+		            return null;
+		        }
+		        var errors = _super.prototype.validate.call(this, input, path, field);
+		        if (errors) {
+		            return errors;
+		        }
+		        var fields = [
+		            {
+		                field: "accessToken",
+		                validators: [validator_1.Validators.fieldRequiredValidator, validator_1.Validators.stringValidator]
+		            },
+		            {
+		                field: "datasetIds",
+		                validators: [validator_1.Validators.fieldRequiredValidator, validator_1.Validators.stringArrayValidator]
+		            },
+		            {
+		                field: "question",
+		                validators: [validator_1.Validators.stringValidator]
+		            },
+		            {
+		                field: "viewMode",
+		                validators: [validator_1.Validators.viewModeValidator]
+		            },
+		            {
+		                field: "settings",
+		                validators: [validator_1.Validators.qnaSettingValidator]
+		            },
+		            {
+		                field: "tokenType",
+		                validators: [validator_1.Validators.tokenTypeValidator]
+		            },
+		            {
+		                field: "groupId",
+		                validators: [validator_1.Validators.stringValidator]
+		            }
+		        ];
+		        var multipleFieldsValidator = new multipleFieldsValidator_1.MultipleFieldsValidator(fields);
+		        return multipleFieldsValidator.validate(input, path, field);
+		    };
+		    return LoadQnaValidator;
+		}(typeValidator_1.ObjectValidator));
+		exports.LoadQnaValidator = LoadQnaValidator;
+		var QnaSettingsValidator = /** @class */ (function (_super) {
+		    __extends(QnaSettingsValidator, _super);
+		    function QnaSettingsValidator() {
+		        return _super !== null && _super.apply(this, arguments) || this;
+		    }
+		    QnaSettingsValidator.prototype.validate = function (input, path, field) {
+		        if (input == null) {
+		            return null;
+		        }
+		        var errors = _super.prototype.validate.call(this, input, path, field);
+		        if (errors) {
+		            return errors;
+		        }
+		        var fields = [
+		            {
+		                field: "filterPaneEnabled",
+		                validators: [validator_1.Validators.booleanValidator]
+		            },
+		            {
+		                field: "hideErrors",
+		                validators: [validator_1.Validators.booleanValidator]
+		            },
+		        ];
+		        var multipleFieldsValidator = new multipleFieldsValidator_1.MultipleFieldsValidator(fields);
+		        return multipleFieldsValidator.validate(input, path, field);
+		    };
+		    return QnaSettingsValidator;
+		}(typeValidator_1.ObjectValidator));
+		exports.QnaSettingsValidator = QnaSettingsValidator;
+		var QnaInterpretInputDataValidator = /** @class */ (function (_super) {
+		    __extends(QnaInterpretInputDataValidator, _super);
+		    function QnaInterpretInputDataValidator() {
+		        return _super !== null && _super.apply(this, arguments) || this;
+		    }
+		    QnaInterpretInputDataValidator.prototype.validate = function (input, path, field) {
+		        if (input == null) {
+		            return null;
+		        }
+		        var errors = _super.prototype.validate.call(this, input, path, field);
+		        if (errors) {
+		            return errors;
+		        }
+		        var fields = [
+		            {
+		                field: "datasetIds",
+		                validators: [validator_1.Validators.stringArrayValidator]
+		            },
+		            {
+		                field: "question",
+		                validators: [validator_1.Validators.fieldRequiredValidator, validator_1.Validators.stringValidator]
+		            },
+		        ];
+		        var multipleFieldsValidator = new multipleFieldsValidator_1.MultipleFieldsValidator(fields);
+		        return multipleFieldsValidator.validate(input, path, field);
+		    };
+		    return QnaInterpretInputDataValidator;
+		}(typeValidator_1.ObjectValidator));
+		exports.QnaInterpretInputDataValidator = QnaInterpretInputDataValidator;
 	
 	
 	/***/ }),
 	/* 16 */
 	/***/ (function(module, exports, __webpack_require__) {
 	
-		var __extends = (this && this.__extends) || (function () {
-		    var extendStatics = Object.setPrototypeOf ||
-		        ({ __proto__: [] } instanceof Array && function (d, b) { d.__proto__ = b; }) ||
-		        function (d, b) { for (var p in b) if (b.hasOwnProperty(p)) d[p] = b[p]; };
-		    return function (d, b) {
-		        extendStatics(d, b);
-		        function __() { this.constructor = d; }
-		        d.prototype = b === null ? Object.create(b) : (__.prototype = b.prototype, new __());
-		    };
-		})();
-		Object.defineProperty(exports, "__esModule", { value: true });
-		var validator_1 = __webpack_require__(1);
-		var multipleFieldsValidator_1 = __webpack_require__(4);
-		var typeValidator_1 = __webpack_require__(2);
-		var SaveAsParametersValidator = /** @class */ (function (_super) {
-		    __extends(SaveAsParametersValidator, _super);
-		    function SaveAsParametersValidator() {
-		        return _super !== null && _super.apply(this, arguments) || this;
-		    }
-		    SaveAsParametersValidator.prototype.validate = function (input, path, field) {
-		        if (input == null) {
-		            return null;
-		        }
-		        var errors = _super.prototype.validate.call(this, input, path, field);
-		        if (errors) {
-		            return errors;
-		        }
-		        var fields = [
-		            {
-		                field: "name",
-		                validators: [validator_1.Validators.fieldRequiredValidator, validator_1.Validators.stringValidator]
-		            }
-		        ];
-		        var multipleFieldsValidator = new multipleFieldsValidator_1.MultipleFieldsValidator(fields);
-		        return multipleFieldsValidator.validate(input, path, field);
-		    };
-		    return SaveAsParametersValidator;
-		}(typeValidator_1.ObjectValidator));
-		exports.SaveAsParametersValidator = SaveAsParametersValidator;
+		var __extends = (this && this.__extends) || (function () {
+		    var extendStatics = Object.setPrototypeOf ||
+		        ({ __proto__: [] } instanceof Array && function (d, b) { d.__proto__ = b; }) ||
+		        function (d, b) { for (var p in b) if (b.hasOwnProperty(p)) d[p] = b[p]; };
+		    return function (d, b) {
+		        extendStatics(d, b);
+		        function __() { this.constructor = d; }
+		        d.prototype = b === null ? Object.create(b) : (__.prototype = b.prototype, new __());
+		    };
+		})();
+		Object.defineProperty(exports, "__esModule", { value: true });
+		var validator_1 = __webpack_require__(1);
+		var multipleFieldsValidator_1 = __webpack_require__(4);
+		var typeValidator_1 = __webpack_require__(2);
+		var SaveAsParametersValidator = /** @class */ (function (_super) {
+		    __extends(SaveAsParametersValidator, _super);
+		    function SaveAsParametersValidator() {
+		        return _super !== null && _super.apply(this, arguments) || this;
+		    }
+		    SaveAsParametersValidator.prototype.validate = function (input, path, field) {
+		        if (input == null) {
+		            return null;
+		        }
+		        var errors = _super.prototype.validate.call(this, input, path, field);
+		        if (errors) {
+		            return errors;
+		        }
+		        var fields = [
+		            {
+		                field: "name",
+		                validators: [validator_1.Validators.fieldRequiredValidator, validator_1.Validators.stringValidator]
+		            }
+		        ];
+		        var multipleFieldsValidator = new multipleFieldsValidator_1.MultipleFieldsValidator(fields);
+		        return multipleFieldsValidator.validate(input, path, field);
+		    };
+		    return SaveAsParametersValidator;
+		}(typeValidator_1.ObjectValidator));
+		exports.SaveAsParametersValidator = SaveAsParametersValidator;
 	
 	
 	/***/ }),
 	/* 17 */
 	/***/ (function(module, exports, __webpack_require__) {
 	
-		var __extends = (this && this.__extends) || (function () {
-		    var extendStatics = Object.setPrototypeOf ||
-		        ({ __proto__: [] } instanceof Array && function (d, b) { d.__proto__ = b; }) ||
-		        function (d, b) { for (var p in b) if (b.hasOwnProperty(p)) d[p] = b[p]; };
-		    return function (d, b) {
-		        extendStatics(d, b);
-		        function __() { this.constructor = d; }
-		        d.prototype = b === null ? Object.create(b) : (__.prototype = b.prototype, new __());
-		    };
-		})();
-		Object.defineProperty(exports, "__esModule", { value: true });
-		var typeValidator_1 = __webpack_require__(2);
-		var MapValidator = /** @class */ (function (_super) {
-		    __extends(MapValidator, _super);
-		    function MapValidator(keyValidators, valueValidators) {
-		        var _this = _super.call(this) || this;
-		        _this.keyValidators = keyValidators;
-		        _this.valueValidators = valueValidators;
-		        return _this;
-		    }
-		    MapValidator.prototype.validate = function (input, path, field) {
-		        if (input == null) {
-		            return null;
-		        }
-		        var errors = _super.prototype.validate.call(this, input, path, field);
-		        if (errors) {
-		            return errors;
-		        }
-		        for (var key in input) {
-		            if (input.hasOwnProperty(key)) {
-		                var fieldsPath = (path ? path + "." : "") + field + "." + key;
-		                for (var _i = 0, _a = this.keyValidators; _i < _a.length; _i++) {
-		                    var keyValidator = _a[_i];
-		                    errors = keyValidator.validate(key, fieldsPath, field);
-		                    if (errors) {
-		                        return errors;
-		                    }
-		                }
-		                for (var _b = 0, _c = this.valueValidators; _b < _c.length; _b++) {
-		                    var valueValidator = _c[_b];
-		                    errors = valueValidator.validate(input[key], fieldsPath, field);
-		                    if (errors) {
-		                        return errors;
-		                    }
-		                }
-		            }
-		        }
-		        return null;
-		    };
-		    return MapValidator;
-		}(typeValidator_1.ObjectValidator));
-		exports.MapValidator = MapValidator;
+		var __extends = (this && this.__extends) || (function () {
+		    var extendStatics = Object.setPrototypeOf ||
+		        ({ __proto__: [] } instanceof Array && function (d, b) { d.__proto__ = b; }) ||
+		        function (d, b) { for (var p in b) if (b.hasOwnProperty(p)) d[p] = b[p]; };
+		    return function (d, b) {
+		        extendStatics(d, b);
+		        function __() { this.constructor = d; }
+		        d.prototype = b === null ? Object.create(b) : (__.prototype = b.prototype, new __());
+		    };
+		})();
+		Object.defineProperty(exports, "__esModule", { value: true });
+		var typeValidator_1 = __webpack_require__(2);
+		var MapValidator = /** @class */ (function (_super) {
+		    __extends(MapValidator, _super);
+		    function MapValidator(keyValidators, valueValidators) {
+		        var _this = _super.call(this) || this;
+		        _this.keyValidators = keyValidators;
+		        _this.valueValidators = valueValidators;
+		        return _this;
+		    }
+		    MapValidator.prototype.validate = function (input, path, field) {
+		        if (input == null) {
+		            return null;
+		        }
+		        var errors = _super.prototype.validate.call(this, input, path, field);
+		        if (errors) {
+		            return errors;
+		        }
+		        for (var key in input) {
+		            if (input.hasOwnProperty(key)) {
+		                var fieldsPath = (path ? path + "." : "") + field + "." + key;
+		                for (var _i = 0, _a = this.keyValidators; _i < _a.length; _i++) {
+		                    var keyValidator = _a[_i];
+		                    errors = keyValidator.validate(key, fieldsPath, field);
+		                    if (errors) {
+		                        return errors;
+		                    }
+		                }
+		                for (var _b = 0, _c = this.valueValidators; _b < _c.length; _b++) {
+		                    var valueValidator = _c[_b];
+		                    errors = valueValidator.validate(input[key], fieldsPath, field);
+		                    if (errors) {
+		                        return errors;
+		                    }
+		                }
+		            }
+		        }
+		        return null;
+		    };
+		    return MapValidator;
+		}(typeValidator_1.ObjectValidator));
+		exports.MapValidator = MapValidator;
 	
 	
 	/***/ }),
 	/* 18 */
 	/***/ (function(module, exports, __webpack_require__) {
 	
-		var __extends = (this && this.__extends) || (function () {
-		    var extendStatics = Object.setPrototypeOf ||
-		        ({ __proto__: [] } instanceof Array && function (d, b) { d.__proto__ = b; }) ||
-		        function (d, b) { for (var p in b) if (b.hasOwnProperty(p)) d[p] = b[p]; };
-		    return function (d, b) {
-		        extendStatics(d, b);
-		        function __() { this.constructor = d; }
-		        d.prototype = b === null ? Object.create(b) : (__.prototype = b.prototype, new __());
-		    };
-		})();
-		Object.defineProperty(exports, "__esModule", { value: true });
-		var validator_1 = __webpack_require__(1);
-		var multipleFieldsValidator_1 = __webpack_require__(4);
-		var typeValidator_1 = __webpack_require__(2);
-		var CustomLayoutValidator = /** @class */ (function (_super) {
-		    __extends(CustomLayoutValidator, _super);
-		    function CustomLayoutValidator() {
-		        return _super !== null && _super.apply(this, arguments) || this;
-		    }
-		    CustomLayoutValidator.prototype.validate = function (input, path, field) {
-		        if (input == null) {
-		            return null;
-		        }
-		        var errors = _super.prototype.validate.call(this, input, path, field);
-		        if (errors) {
-		            return errors;
-		        }
-		        var fields = [
-		            {
-		                field: "pageSize",
-		                validators: [validator_1.Validators.pageSizeValidator]
-		            },
-		            {
-		                field: "displayOption",
-		                validators: [validator_1.Validators.customLayoutDisplayOptionValidator]
-		            },
-		            {
-		                field: "pagesLayout",
-		                validators: [validator_1.Validators.pagesLayoutValidator]
-		            }
-		        ];
-		        var multipleFieldsValidator = new multipleFieldsValidator_1.MultipleFieldsValidator(fields);
-		        return multipleFieldsValidator.validate(input, path, field);
-		    };
-		    return CustomLayoutValidator;
-		}(typeValidator_1.ObjectValidator));
-		exports.CustomLayoutValidator = CustomLayoutValidator;
-		var VisualLayoutValidator = /** @class */ (function (_super) {
-		    __extends(VisualLayoutValidator, _super);
-		    function VisualLayoutValidator() {
-		        return _super !== null && _super.apply(this, arguments) || this;
-		    }
-		    VisualLayoutValidator.prototype.validate = function (input, path, field) {
-		        if (input == null) {
-		            return null;
-		        }
-		        var errors = _super.prototype.validate.call(this, input, path, field);
-		        if (errors) {
-		            return errors;
-		        }
-		        var fields = [
-		            {
-		                field: "x",
-		                validators: [validator_1.Validators.numberValidator]
-		            },
-		            {
-		                field: "y",
-		                validators: [validator_1.Validators.numberValidator]
-		            },
-		            {
-		                field: "z",
-		                validators: [validator_1.Validators.numberValidator]
-		            },
-		            {
-		                field: "width",
-		                validators: [validator_1.Validators.numberValidator]
-		            },
-		            {
-		                field: "height",
-		                validators: [validator_1.Validators.numberValidator]
-		            },
-		            {
-		                field: "displayState",
-		                validators: [validator_1.Validators.displayStateValidator]
-		            }
-		        ];
-		        var multipleFieldsValidator = new multipleFieldsValidator_1.MultipleFieldsValidator(fields);
-		        return multipleFieldsValidator.validate(input, path, field);
-		    };
-		    return VisualLayoutValidator;
-		}(typeValidator_1.ObjectValidator));
-		exports.VisualLayoutValidator = VisualLayoutValidator;
-		var DisplayStateValidator = /** @class */ (function (_super) {
-		    __extends(DisplayStateValidator, _super);
-		    function DisplayStateValidator() {
-		        return _super !== null && _super.apply(this, arguments) || this;
-		    }
-		    DisplayStateValidator.prototype.validate = function (input, path, field) {
-		        if (input == null) {
-		            return null;
-		        }
-		        var errors = _super.prototype.validate.call(this, input, path, field);
-		        if (errors) {
-		            return errors;
-		        }
-		        var fields = [
-		            {
-		                field: "mode",
-		                validators: [validator_1.Validators.displayStateModeValidator]
-		            }
-		        ];
-		        var multipleFieldsValidator = new multipleFieldsValidator_1.MultipleFieldsValidator(fields);
-		        return multipleFieldsValidator.validate(input, path, field);
-		    };
-		    return DisplayStateValidator;
-		}(typeValidator_1.ObjectValidator));
-		exports.DisplayStateValidator = DisplayStateValidator;
-		var PageLayoutValidator = /** @class */ (function (_super) {
-		    __extends(PageLayoutValidator, _super);
-		    function PageLayoutValidator() {
-		        return _super !== null && _super.apply(this, arguments) || this;
-		    }
-		    PageLayoutValidator.prototype.validate = function (input, path, field) {
-		        if (input == null) {
-		            return null;
-		        }
-		        var errors = _super.prototype.validate.call(this, input, path, field);
-		        if (errors) {
-		            return errors;
-		        }
-		        var fields = [
-		            {
-		                field: "visualsLayout",
-		                validators: [validator_1.Validators.fieldRequiredValidator, validator_1.Validators.pageLayoutValidator]
-		            },
-		            {
-		                field: "defaultLayout",
-		                validators: [validator_1.Validators.visualLayoutValidator]
-		            }
-		        ];
-		        var multipleFieldsValidator = new multipleFieldsValidator_1.MultipleFieldsValidator(fields);
-		        return multipleFieldsValidator.validate(input, path, field);
-		    };
-		    return PageLayoutValidator;
-		}(typeValidator_1.ObjectValidator));
-		exports.PageLayoutValidator = PageLayoutValidator;
+		var __extends = (this && this.__extends) || (function () {
+		    var extendStatics = Object.setPrototypeOf ||
+		        ({ __proto__: [] } instanceof Array && function (d, b) { d.__proto__ = b; }) ||
+		        function (d, b) { for (var p in b) if (b.hasOwnProperty(p)) d[p] = b[p]; };
+		    return function (d, b) {
+		        extendStatics(d, b);
+		        function __() { this.constructor = d; }
+		        d.prototype = b === null ? Object.create(b) : (__.prototype = b.prototype, new __());
+		    };
+		})();
+		Object.defineProperty(exports, "__esModule", { value: true });
+		var validator_1 = __webpack_require__(1);
+		var multipleFieldsValidator_1 = __webpack_require__(4);
+		var typeValidator_1 = __webpack_require__(2);
+		var CustomLayoutValidator = /** @class */ (function (_super) {
+		    __extends(CustomLayoutValidator, _super);
+		    function CustomLayoutValidator() {
+		        return _super !== null && _super.apply(this, arguments) || this;
+		    }
+		    CustomLayoutValidator.prototype.validate = function (input, path, field) {
+		        if (input == null) {
+		            return null;
+		        }
+		        var errors = _super.prototype.validate.call(this, input, path, field);
+		        if (errors) {
+		            return errors;
+		        }
+		        var fields = [
+		            {
+		                field: "pageSize",
+		                validators: [validator_1.Validators.pageSizeValidator]
+		            },
+		            {
+		                field: "displayOption",
+		                validators: [validator_1.Validators.customLayoutDisplayOptionValidator]
+		            },
+		            {
+		                field: "pagesLayout",
+		                validators: [validator_1.Validators.pagesLayoutValidator]
+		            }
+		        ];
+		        var multipleFieldsValidator = new multipleFieldsValidator_1.MultipleFieldsValidator(fields);
+		        return multipleFieldsValidator.validate(input, path, field);
+		    };
+		    return CustomLayoutValidator;
+		}(typeValidator_1.ObjectValidator));
+		exports.CustomLayoutValidator = CustomLayoutValidator;
+		var VisualLayoutValidator = /** @class */ (function (_super) {
+		    __extends(VisualLayoutValidator, _super);
+		    function VisualLayoutValidator() {
+		        return _super !== null && _super.apply(this, arguments) || this;
+		    }
+		    VisualLayoutValidator.prototype.validate = function (input, path, field) {
+		        if (input == null) {
+		            return null;
+		        }
+		        var errors = _super.prototype.validate.call(this, input, path, field);
+		        if (errors) {
+		            return errors;
+		        }
+		        var fields = [
+		            {
+		                field: "x",
+		                validators: [validator_1.Validators.numberValidator]
+		            },
+		            {
+		                field: "y",
+		                validators: [validator_1.Validators.numberValidator]
+		            },
+		            {
+		                field: "z",
+		                validators: [validator_1.Validators.numberValidator]
+		            },
+		            {
+		                field: "width",
+		                validators: [validator_1.Validators.numberValidator]
+		            },
+		            {
+		                field: "height",
+		                validators: [validator_1.Validators.numberValidator]
+		            },
+		            {
+		                field: "displayState",
+		                validators: [validator_1.Validators.displayStateValidator]
+		            }
+		        ];
+		        var multipleFieldsValidator = new multipleFieldsValidator_1.MultipleFieldsValidator(fields);
+		        return multipleFieldsValidator.validate(input, path, field);
+		    };
+		    return VisualLayoutValidator;
+		}(typeValidator_1.ObjectValidator));
+		exports.VisualLayoutValidator = VisualLayoutValidator;
+		var DisplayStateValidator = /** @class */ (function (_super) {
+		    __extends(DisplayStateValidator, _super);
+		    function DisplayStateValidator() {
+		        return _super !== null && _super.apply(this, arguments) || this;
+		    }
+		    DisplayStateValidator.prototype.validate = function (input, path, field) {
+		        if (input == null) {
+		            return null;
+		        }
+		        var errors = _super.prototype.validate.call(this, input, path, field);
+		        if (errors) {
+		            return errors;
+		        }
+		        var fields = [
+		            {
+		                field: "mode",
+		                validators: [validator_1.Validators.displayStateModeValidator]
+		            }
+		        ];
+		        var multipleFieldsValidator = new multipleFieldsValidator_1.MultipleFieldsValidator(fields);
+		        return multipleFieldsValidator.validate(input, path, field);
+		    };
+		    return DisplayStateValidator;
+		}(typeValidator_1.ObjectValidator));
+		exports.DisplayStateValidator = DisplayStateValidator;
+		var PageLayoutValidator = /** @class */ (function (_super) {
+		    __extends(PageLayoutValidator, _super);
+		    function PageLayoutValidator() {
+		        return _super !== null && _super.apply(this, arguments) || this;
+		    }
+		    PageLayoutValidator.prototype.validate = function (input, path, field) {
+		        if (input == null) {
+		            return null;
+		        }
+		        var errors = _super.prototype.validate.call(this, input, path, field);
+		        if (errors) {
+		            return errors;
+		        }
+		        var fields = [
+		            {
+		                field: "visualsLayout",
+		                validators: [validator_1.Validators.fieldRequiredValidator, validator_1.Validators.pageLayoutValidator]
+		            },
+		            {
+		                field: "defaultLayout",
+		                validators: [validator_1.Validators.visualLayoutValidator]
+		            }
+		        ];
+		        var multipleFieldsValidator = new multipleFieldsValidator_1.MultipleFieldsValidator(fields);
+		        return multipleFieldsValidator.validate(input, path, field);
+		    };
+		    return PageLayoutValidator;
+		}(typeValidator_1.ObjectValidator));
+		exports.PageLayoutValidator = PageLayoutValidator;
 	
 	
 	/***/ }),
 	/* 19 */
 	/***/ (function(module, exports, __webpack_require__) {
 	
-		var __extends = (this && this.__extends) || (function () {
-		    var extendStatics = Object.setPrototypeOf ||
-		        ({ __proto__: [] } instanceof Array && function (d, b) { d.__proto__ = b; }) ||
-		        function (d, b) { for (var p in b) if (b.hasOwnProperty(p)) d[p] = b[p]; };
-		    return function (d, b) {
-		        extendStatics(d, b);
-		        function __() { this.constructor = d; }
-		        d.prototype = b === null ? Object.create(b) : (__.prototype = b.prototype, new __());
-		    };
-		})();
-		Object.defineProperty(exports, "__esModule", { value: true });
-		var multipleFieldsValidator_1 = __webpack_require__(4);
-		var typeValidator_1 = __webpack_require__(2);
-		var ExportDataRequestValidator = /** @class */ (function (_super) {
-		    __extends(ExportDataRequestValidator, _super);
-		    function ExportDataRequestValidator() {
-		        return _super !== null && _super.apply(this, arguments) || this;
-		    }
-		    ExportDataRequestValidator.prototype.validate = function (input, path, field) {
-		        if (input == null) {
-		            return null;
-		        }
-		        var errors = _super.prototype.validate.call(this, input, path, field);
-		        if (errors) {
-		            return errors;
-		        }
-		        var fields = [
-		            {
-		                field: "rows",
-		                validators: [new typeValidator_1.NumberValidator()]
-		            },
-		            {
-		                field: "exportDataType",
-		                validators: [new typeValidator_1.EnumValidator([0, 1])]
-		            }
-		        ];
-		        var multipleFieldsValidator = new multipleFieldsValidator_1.MultipleFieldsValidator(fields);
-		        return multipleFieldsValidator.validate(input, path, field);
-		    };
-		    return ExportDataRequestValidator;
-		}(typeValidator_1.ObjectValidator));
-		exports.ExportDataRequestValidator = ExportDataRequestValidator;
+		var __extends = (this && this.__extends) || (function () {
+		    var extendStatics = Object.setPrototypeOf ||
+		        ({ __proto__: [] } instanceof Array && function (d, b) { d.__proto__ = b; }) ||
+		        function (d, b) { for (var p in b) if (b.hasOwnProperty(p)) d[p] = b[p]; };
+		    return function (d, b) {
+		        extendStatics(d, b);
+		        function __() { this.constructor = d; }
+		        d.prototype = b === null ? Object.create(b) : (__.prototype = b.prototype, new __());
+		    };
+		})();
+		Object.defineProperty(exports, "__esModule", { value: true });
+		var multipleFieldsValidator_1 = __webpack_require__(4);
+		var typeValidator_1 = __webpack_require__(2);
+		var ExportDataRequestValidator = /** @class */ (function (_super) {
+		    __extends(ExportDataRequestValidator, _super);
+		    function ExportDataRequestValidator() {
+		        return _super !== null && _super.apply(this, arguments) || this;
+		    }
+		    ExportDataRequestValidator.prototype.validate = function (input, path, field) {
+		        if (input == null) {
+		            return null;
+		        }
+		        var errors = _super.prototype.validate.call(this, input, path, field);
+		        if (errors) {
+		            return errors;
+		        }
+		        var fields = [
+		            {
+		                field: "rows",
+		                validators: [new typeValidator_1.NumberValidator()]
+		            },
+		            {
+		                field: "exportDataType",
+		                validators: [new typeValidator_1.EnumValidator([0, 1])]
+		            }
+		        ];
+		        var multipleFieldsValidator = new multipleFieldsValidator_1.MultipleFieldsValidator(fields);
+		        return multipleFieldsValidator.validate(input, path, field);
+		    };
+		    return ExportDataRequestValidator;
+		}(typeValidator_1.ObjectValidator));
+		exports.ExportDataRequestValidator = ExportDataRequestValidator;
 	
 	
 	/***/ }),
 	/* 20 */
 	/***/ (function(module, exports, __webpack_require__) {
 	
-		var __extends = (this && this.__extends) || (function () {
-		    var extendStatics = Object.setPrototypeOf ||
-		        ({ __proto__: [] } instanceof Array && function (d, b) { d.__proto__ = b; }) ||
-		        function (d, b) { for (var p in b) if (b.hasOwnProperty(p)) d[p] = b[p]; };
-		    return function (d, b) {
-		        extendStatics(d, b);
-		        function __() { this.constructor = d; }
-		        d.prototype = b === null ? Object.create(b) : (__.prototype = b.prototype, new __());
-		    };
-		})();
-		Object.defineProperty(exports, "__esModule", { value: true });
-		var validator_1 = __webpack_require__(1);
-		var multipleFieldsValidator_1 = __webpack_require__(4);
-		var typeValidator_1 = __webpack_require__(2);
-		var typeValidator_2 = __webpack_require__(2);
-		var VisualSelectorValidator = /** @class */ (function (_super) {
-		    __extends(VisualSelectorValidator, _super);
-		    function VisualSelectorValidator() {
-		        return _super !== null && _super.apply(this, arguments) || this;
-		    }
-		    VisualSelectorValidator.prototype.validate = function (input, path, field) {
-		        if (input == null) {
-		            return null;
-		        }
-		        var errors = _super.prototype.validate.call(this, input, path, field);
-		        if (errors) {
-		            return errors;
-		        }
-		        var fields = [
-		            {
-		                // Not required for this selector only - Backward compatibility 
-		                field: "$schema",
-		                validators: [validator_1.Validators.stringValidator, new typeValidator_2.SchemaValidator("http://powerbi.com/product/schema#visualSelector")]
-		            },
-		            {
-		                field: "visualName",
-		                validators: [validator_1.Validators.fieldRequiredValidator, validator_1.Validators.stringValidator]
-		            }
-		        ];
-		        var multipleFieldsValidator = new multipleFieldsValidator_1.MultipleFieldsValidator(fields);
-		        return multipleFieldsValidator.validate(input, path, field);
-		    };
-		    return VisualSelectorValidator;
-		}(typeValidator_1.ObjectValidator));
-		exports.VisualSelectorValidator = VisualSelectorValidator;
-		var VisualTypeSelectorValidator = /** @class */ (function (_super) {
-		    __extends(VisualTypeSelectorValidator, _super);
-		    function VisualTypeSelectorValidator() {
-		        return _super !== null && _super.apply(this, arguments) || this;
-		    }
-		    VisualTypeSelectorValidator.prototype.validate = function (input, path, field) {
-		        if (input == null) {
-		            return null;
-		        }
-		        var errors = _super.prototype.validate.call(this, input, path, field);
-		        if (errors) {
-		            return errors;
-		        }
-		        var fields = [
-		            {
-		                field: "$schema",
-		                validators: [validator_1.Validators.fieldRequiredValidator, validator_1.Validators.stringValidator, new typeValidator_2.SchemaValidator("http://powerbi.com/product/schema#visualTypeSelector")]
-		            },
-		            {
-		                field: "visualType",
-		                validators: [validator_1.Validators.fieldRequiredValidator, validator_1.Validators.stringValidator]
-		            }
-		        ];
-		        var multipleFieldsValidator = new multipleFieldsValidator_1.MultipleFieldsValidator(fields);
-		        return multipleFieldsValidator.validate(input, path, field);
-		    };
-		    return VisualTypeSelectorValidator;
-		}(typeValidator_1.ObjectValidator));
-		exports.VisualTypeSelectorValidator = VisualTypeSelectorValidator;
-		var SlicerTargetSelectorValidator = /** @class */ (function (_super) {
-		    __extends(SlicerTargetSelectorValidator, _super);
-		    function SlicerTargetSelectorValidator() {
-		        return _super !== null && _super.apply(this, arguments) || this;
-		    }
-		    SlicerTargetSelectorValidator.prototype.validate = function (input, path, field) {
-		        if (input == null) {
-		            return null;
-		        }
-		        var errors = _super.prototype.validate.call(this, input, path, field);
-		        if (errors) {
-		            return errors;
-		        }
-		        var fields = [
-		            {
-		                field: "$schema",
-		                validators: [validator_1.Validators.fieldRequiredValidator, validator_1.Validators.stringValidator, new typeValidator_2.SchemaValidator("http://powerbi.com/product/schema#slicerTargetSelector")]
-		            },
-		            {
-		                field: "target",
-		                validators: [validator_1.Validators.fieldRequiredValidator, validator_1.Validators.slicerTargetValidator]
-		            }
-		        ];
-		        var multipleFieldsValidator = new multipleFieldsValidator_1.MultipleFieldsValidator(fields);
-		        return multipleFieldsValidator.validate(input, path, field);
-		    };
-		    return SlicerTargetSelectorValidator;
-		}(typeValidator_1.ObjectValidator));
-		exports.SlicerTargetSelectorValidator = SlicerTargetSelectorValidator;
+		var __extends = (this && this.__extends) || (function () {
+		    var extendStatics = Object.setPrototypeOf ||
+		        ({ __proto__: [] } instanceof Array && function (d, b) { d.__proto__ = b; }) ||
+		        function (d, b) { for (var p in b) if (b.hasOwnProperty(p)) d[p] = b[p]; };
+		    return function (d, b) {
+		        extendStatics(d, b);
+		        function __() { this.constructor = d; }
+		        d.prototype = b === null ? Object.create(b) : (__.prototype = b.prototype, new __());
+		    };
+		})();
+		Object.defineProperty(exports, "__esModule", { value: true });
+		var validator_1 = __webpack_require__(1);
+		var multipleFieldsValidator_1 = __webpack_require__(4);
+		var typeValidator_1 = __webpack_require__(2);
+		var typeValidator_2 = __webpack_require__(2);
+		var VisualSelectorValidator = /** @class */ (function (_super) {
+		    __extends(VisualSelectorValidator, _super);
+		    function VisualSelectorValidator() {
+		        return _super !== null && _super.apply(this, arguments) || this;
+		    }
+		    VisualSelectorValidator.prototype.validate = function (input, path, field) {
+		        if (input == null) {
+		            return null;
+		        }
+		        var errors = _super.prototype.validate.call(this, input, path, field);
+		        if (errors) {
+		            return errors;
+		        }
+		        var fields = [
+		            {
+		                // Not required for this selector only - Backward compatibility 
+		                field: "$schema",
+		                validators: [validator_1.Validators.stringValidator, new typeValidator_2.SchemaValidator("http://powerbi.com/product/schema#visualSelector")]
+		            },
+		            {
+		                field: "visualName",
+		                validators: [validator_1.Validators.fieldRequiredValidator, validator_1.Validators.stringValidator]
+		            }
+		        ];
+		        var multipleFieldsValidator = new multipleFieldsValidator_1.MultipleFieldsValidator(fields);
+		        return multipleFieldsValidator.validate(input, path, field);
+		    };
+		    return VisualSelectorValidator;
+		}(typeValidator_1.ObjectValidator));
+		exports.VisualSelectorValidator = VisualSelectorValidator;
+		var VisualTypeSelectorValidator = /** @class */ (function (_super) {
+		    __extends(VisualTypeSelectorValidator, _super);
+		    function VisualTypeSelectorValidator() {
+		        return _super !== null && _super.apply(this, arguments) || this;
+		    }
+		    VisualTypeSelectorValidator.prototype.validate = function (input, path, field) {
+		        if (input == null) {
+		            return null;
+		        }
+		        var errors = _super.prototype.validate.call(this, input, path, field);
+		        if (errors) {
+		            return errors;
+		        }
+		        var fields = [
+		            {
+		                field: "$schema",
+		                validators: [validator_1.Validators.fieldRequiredValidator, validator_1.Validators.stringValidator, new typeValidator_2.SchemaValidator("http://powerbi.com/product/schema#visualTypeSelector")]
+		            },
+		            {
+		                field: "visualType",
+		                validators: [validator_1.Validators.fieldRequiredValidator, validator_1.Validators.stringValidator]
+		            }
+		        ];
+		        var multipleFieldsValidator = new multipleFieldsValidator_1.MultipleFieldsValidator(fields);
+		        return multipleFieldsValidator.validate(input, path, field);
+		    };
+		    return VisualTypeSelectorValidator;
+		}(typeValidator_1.ObjectValidator));
+		exports.VisualTypeSelectorValidator = VisualTypeSelectorValidator;
+		var SlicerTargetSelectorValidator = /** @class */ (function (_super) {
+		    __extends(SlicerTargetSelectorValidator, _super);
+		    function SlicerTargetSelectorValidator() {
+		        return _super !== null && _super.apply(this, arguments) || this;
+		    }
+		    SlicerTargetSelectorValidator.prototype.validate = function (input, path, field) {
+		        if (input == null) {
+		            return null;
+		        }
+		        var errors = _super.prototype.validate.call(this, input, path, field);
+		        if (errors) {
+		            return errors;
+		        }
+		        var fields = [
+		            {
+		                field: "$schema",
+		                validators: [validator_1.Validators.fieldRequiredValidator, validator_1.Validators.stringValidator, new typeValidator_2.SchemaValidator("http://powerbi.com/product/schema#slicerTargetSelector")]
+		            },
+		            {
+		                field: "target",
+		                validators: [validator_1.Validators.fieldRequiredValidator, validator_1.Validators.slicerTargetValidator]
+		            }
+		        ];
+		        var multipleFieldsValidator = new multipleFieldsValidator_1.MultipleFieldsValidator(fields);
+		        return multipleFieldsValidator.validate(input, path, field);
+		    };
+		    return SlicerTargetSelectorValidator;
+		}(typeValidator_1.ObjectValidator));
+		exports.SlicerTargetSelectorValidator = SlicerTargetSelectorValidator;
 	
 	
 	/***/ }),
 	/* 21 */
 	/***/ (function(module, exports, __webpack_require__) {
 	
-		var __extends = (this && this.__extends) || (function () {
-		    var extendStatics = Object.setPrototypeOf ||
-		        ({ __proto__: [] } instanceof Array && function (d, b) { d.__proto__ = b; }) ||
-		        function (d, b) { for (var p in b) if (b.hasOwnProperty(p)) d[p] = b[p]; };
-		    return function (d, b) {
-		        extendStatics(d, b);
-		        function __() { this.constructor = d; }
-		        d.prototype = b === null ? Object.create(b) : (__.prototype = b.prototype, new __());
-		    };
-		})();
-		Object.defineProperty(exports, "__esModule", { value: true });
-		var validator_1 = __webpack_require__(1);
-		var multipleFieldsValidator_1 = __webpack_require__(4);
-		var typeValidator_1 = __webpack_require__(2);
-		var SlicerValidator = /** @class */ (function (_super) {
-		    __extends(SlicerValidator, _super);
-		    function SlicerValidator() {
-		        return _super !== null && _super.apply(this, arguments) || this;
-		    }
-		    SlicerValidator.prototype.validate = function (input, path, field) {
-		        if (input == null) {
-		            return null;
-		        }
-		        var errors = _super.prototype.validate.call(this, input, path, field);
-		        if (errors) {
-		            return errors;
-		        }
-		        var fields = [
-		            {
-		                field: "selector",
-		                validators: [validator_1.Validators.fieldRequiredValidator, validator_1.Validators.slicerSelectorValidator]
-		            },
-		            {
-		                field: "state",
-		                validators: [validator_1.Validators.fieldRequiredValidator, validator_1.Validators.slicerStateValidator]
-		            }
-		        ];
-		        var multipleFieldsValidator = new multipleFieldsValidator_1.MultipleFieldsValidator(fields);
-		        return multipleFieldsValidator.validate(input, path, field);
-		    };
-		    return SlicerValidator;
-		}(typeValidator_1.ObjectValidator));
-		exports.SlicerValidator = SlicerValidator;
-		var SlicerStateValidator = /** @class */ (function (_super) {
-		    __extends(SlicerStateValidator, _super);
-		    function SlicerStateValidator() {
-		        return _super !== null && _super.apply(this, arguments) || this;
-		    }
-		    SlicerStateValidator.prototype.validate = function (input, path, field) {
-		        if (input == null) {
-		            return null;
-		        }
-		        var errors = _super.prototype.validate.call(this, input, path, field);
-		        if (errors) {
-		            return errors;
-		        }
-		        var fields = [
-		            {
-		                field: "filters",
-		                validators: [validator_1.Validators.filtersArrayValidator]
-		            }
-		        ];
-		        var multipleFieldsValidator = new multipleFieldsValidator_1.MultipleFieldsValidator(fields);
-		        return multipleFieldsValidator.validate(input, path, field);
-		    };
-		    return SlicerStateValidator;
-		}(typeValidator_1.ObjectValidator));
-		exports.SlicerStateValidator = SlicerStateValidator;
+		var __extends = (this && this.__extends) || (function () {
+		    var extendStatics = Object.setPrototypeOf ||
+		        ({ __proto__: [] } instanceof Array && function (d, b) { d.__proto__ = b; }) ||
+		        function (d, b) { for (var p in b) if (b.hasOwnProperty(p)) d[p] = b[p]; };
+		    return function (d, b) {
+		        extendStatics(d, b);
+		        function __() { this.constructor = d; }
+		        d.prototype = b === null ? Object.create(b) : (__.prototype = b.prototype, new __());
+		    };
+		})();
+		Object.defineProperty(exports, "__esModule", { value: true });
+		var validator_1 = __webpack_require__(1);
+		var multipleFieldsValidator_1 = __webpack_require__(4);
+		var typeValidator_1 = __webpack_require__(2);
+		var SlicerValidator = /** @class */ (function (_super) {
+		    __extends(SlicerValidator, _super);
+		    function SlicerValidator() {
+		        return _super !== null && _super.apply(this, arguments) || this;
+		    }
+		    SlicerValidator.prototype.validate = function (input, path, field) {
+		        if (input == null) {
+		            return null;
+		        }
+		        var errors = _super.prototype.validate.call(this, input, path, field);
+		        if (errors) {
+		            return errors;
+		        }
+		        var fields = [
+		            {
+		                field: "selector",
+		                validators: [validator_1.Validators.fieldRequiredValidator, validator_1.Validators.slicerSelectorValidator]
+		            },
+		            {
+		                field: "state",
+		                validators: [validator_1.Validators.fieldRequiredValidator, validator_1.Validators.slicerStateValidator]
+		            }
+		        ];
+		        var multipleFieldsValidator = new multipleFieldsValidator_1.MultipleFieldsValidator(fields);
+		        return multipleFieldsValidator.validate(input, path, field);
+		    };
+		    return SlicerValidator;
+		}(typeValidator_1.ObjectValidator));
+		exports.SlicerValidator = SlicerValidator;
+		var SlicerStateValidator = /** @class */ (function (_super) {
+		    __extends(SlicerStateValidator, _super);
+		    function SlicerStateValidator() {
+		        return _super !== null && _super.apply(this, arguments) || this;
+		    }
+		    SlicerStateValidator.prototype.validate = function (input, path, field) {
+		        if (input == null) {
+		            return null;
+		        }
+		        var errors = _super.prototype.validate.call(this, input, path, field);
+		        if (errors) {
+		            return errors;
+		        }
+		        var fields = [
+		            {
+		                field: "filters",
+		                validators: [validator_1.Validators.filtersArrayValidator]
+		            }
+		        ];
+		        var multipleFieldsValidator = new multipleFieldsValidator_1.MultipleFieldsValidator(fields);
+		        return multipleFieldsValidator.validate(input, path, field);
+		    };
+		    return SlicerStateValidator;
+		}(typeValidator_1.ObjectValidator));
+		exports.SlicerStateValidator = SlicerStateValidator;
 	
 	
 	/***/ }),
 	/* 22 */
 	/***/ (function(module, exports, __webpack_require__) {
 	
-		var __extends = (this && this.__extends) || (function () {
-		    var extendStatics = Object.setPrototypeOf ||
-		        ({ __proto__: [] } instanceof Array && function (d, b) { d.__proto__ = b; }) ||
-		        function (d, b) { for (var p in b) if (b.hasOwnProperty(p)) d[p] = b[p]; };
-		    return function (d, b) {
-		        extendStatics(d, b);
-		        function __() { this.constructor = d; }
-		        d.prototype = b === null ? Object.create(b) : (__.prototype = b.prototype, new __());
-		    };
-		})();
-		Object.defineProperty(exports, "__esModule", { value: true });
-		var validator_1 = __webpack_require__(1);
-		var multipleFieldsValidator_1 = __webpack_require__(4);
-		var typeValidator_1 = __webpack_require__(2);
-		var VisualSettingsValidator = /** @class */ (function (_super) {
-		    __extends(VisualSettingsValidator, _super);
-		    function VisualSettingsValidator() {
-		        return _super !== null && _super.apply(this, arguments) || this;
-		    }
-		    VisualSettingsValidator.prototype.validate = function (input, path, field) {
-		        if (input == null) {
-		            return null;
-		        }
-		        var errors = _super.prototype.validate.call(this, input, path, field);
-		        if (errors) {
-		            return errors;
-		        }
-		        var fields = [
-		            {
-		                field: "visualHeaders",
-		                validators: [validator_1.Validators.visualHeadersValidator]
-		            },
-		        ];
-		        var multipleFieldsValidator = new multipleFieldsValidator_1.MultipleFieldsValidator(fields);
-		        return multipleFieldsValidator.validate(input, path, field);
-		    };
-		    return VisualSettingsValidator;
-		}(typeValidator_1.ObjectValidator));
-		exports.VisualSettingsValidator = VisualSettingsValidator;
-		var VisualHeaderSettingsValidator = /** @class */ (function (_super) {
-		    __extends(VisualHeaderSettingsValidator, _super);
-		    function VisualHeaderSettingsValidator() {
-		        return _super !== null && _super.apply(this, arguments) || this;
-		    }
-		    VisualHeaderSettingsValidator.prototype.validate = function (input, path, field) {
-		        if (input == null) {
-		            return null;
-		        }
-		        var errors = _super.prototype.validate.call(this, input, path, field);
-		        if (errors) {
-		            return errors;
-		        }
-		        var fields = [
-		            {
-		                field: "visible",
-		                validators: [validator_1.Validators.booleanValidator]
-		            }
-		        ];
-		        var multipleFieldsValidator = new multipleFieldsValidator_1.MultipleFieldsValidator(fields);
-		        return multipleFieldsValidator.validate(input, path, field);
-		    };
-		    return VisualHeaderSettingsValidator;
-		}(typeValidator_1.ObjectValidator));
-		exports.VisualHeaderSettingsValidator = VisualHeaderSettingsValidator;
-		var VisualHeaderValidator = /** @class */ (function (_super) {
-		    __extends(VisualHeaderValidator, _super);
-		    function VisualHeaderValidator() {
-		        return _super !== null && _super.apply(this, arguments) || this;
-		    }
-		    VisualHeaderValidator.prototype.validate = function (input, path, field) {
-		        if (input == null) {
-		            return null;
-		        }
-		        var errors = _super.prototype.validate.call(this, input, path, field);
-		        if (errors) {
-		            return errors;
-		        }
-		        var fields = [
-		            {
-		                field: "settings",
-		                validators: [validator_1.Validators.fieldRequiredValidator, validator_1.Validators.visualHeaderSettingsValidator]
-		            },
-		            {
-		                field: "selector",
-		                validators: [validator_1.Validators.visualHeaderSelectorValidator]
-		            },
-		        ];
-		        var multipleFieldsValidator = new multipleFieldsValidator_1.MultipleFieldsValidator(fields);
-		        return multipleFieldsValidator.validate(input, path, field);
-		    };
-		    return VisualHeaderValidator;
-		}(typeValidator_1.ObjectValidator));
-		exports.VisualHeaderValidator = VisualHeaderValidator;
+		var __extends = (this && this.__extends) || (function () {
+		    var extendStatics = Object.setPrototypeOf ||
+		        ({ __proto__: [] } instanceof Array && function (d, b) { d.__proto__ = b; }) ||
+		        function (d, b) { for (var p in b) if (b.hasOwnProperty(p)) d[p] = b[p]; };
+		    return function (d, b) {
+		        extendStatics(d, b);
+		        function __() { this.constructor = d; }
+		        d.prototype = b === null ? Object.create(b) : (__.prototype = b.prototype, new __());
+		    };
+		})();
+		Object.defineProperty(exports, "__esModule", { value: true });
+		var validator_1 = __webpack_require__(1);
+		var multipleFieldsValidator_1 = __webpack_require__(4);
+		var typeValidator_1 = __webpack_require__(2);
+		var VisualSettingsValidator = /** @class */ (function (_super) {
+		    __extends(VisualSettingsValidator, _super);
+		    function VisualSettingsValidator() {
+		        return _super !== null && _super.apply(this, arguments) || this;
+		    }
+		    VisualSettingsValidator.prototype.validate = function (input, path, field) {
+		        if (input == null) {
+		            return null;
+		        }
+		        var errors = _super.prototype.validate.call(this, input, path, field);
+		        if (errors) {
+		            return errors;
+		        }
+		        var fields = [
+		            {
+		                field: "visualHeaders",
+		                validators: [validator_1.Validators.visualHeadersValidator]
+		            },
+		        ];
+		        var multipleFieldsValidator = new multipleFieldsValidator_1.MultipleFieldsValidator(fields);
+		        return multipleFieldsValidator.validate(input, path, field);
+		    };
+		    return VisualSettingsValidator;
+		}(typeValidator_1.ObjectValidator));
+		exports.VisualSettingsValidator = VisualSettingsValidator;
+		var VisualHeaderSettingsValidator = /** @class */ (function (_super) {
+		    __extends(VisualHeaderSettingsValidator, _super);
+		    function VisualHeaderSettingsValidator() {
+		        return _super !== null && _super.apply(this, arguments) || this;
+		    }
+		    VisualHeaderSettingsValidator.prototype.validate = function (input, path, field) {
+		        if (input == null) {
+		            return null;
+		        }
+		        var errors = _super.prototype.validate.call(this, input, path, field);
+		        if (errors) {
+		            return errors;
+		        }
+		        var fields = [
+		            {
+		                field: "visible",
+		                validators: [validator_1.Validators.booleanValidator]
+		            }
+		        ];
+		        var multipleFieldsValidator = new multipleFieldsValidator_1.MultipleFieldsValidator(fields);
+		        return multipleFieldsValidator.validate(input, path, field);
+		    };
+		    return VisualHeaderSettingsValidator;
+		}(typeValidator_1.ObjectValidator));
+		exports.VisualHeaderSettingsValidator = VisualHeaderSettingsValidator;
+		var VisualHeaderValidator = /** @class */ (function (_super) {
+		    __extends(VisualHeaderValidator, _super);
+		    function VisualHeaderValidator() {
+		        return _super !== null && _super.apply(this, arguments) || this;
+		    }
+		    VisualHeaderValidator.prototype.validate = function (input, path, field) {
+		        if (input == null) {
+		            return null;
+		        }
+		        var errors = _super.prototype.validate.call(this, input, path, field);
+		        if (errors) {
+		            return errors;
+		        }
+		        var fields = [
+		            {
+		                field: "settings",
+		                validators: [validator_1.Validators.fieldRequiredValidator, validator_1.Validators.visualHeaderSettingsValidator]
+		            },
+		            {
+		                field: "selector",
+		                validators: [validator_1.Validators.visualHeaderSelectorValidator]
+		            },
+		        ];
+		        var multipleFieldsValidator = new multipleFieldsValidator_1.MultipleFieldsValidator(fields);
+		        return multipleFieldsValidator.validate(input, path, field);
+		    };
+		    return VisualHeaderValidator;
+		}(typeValidator_1.ObjectValidator));
+		exports.VisualHeaderValidator = VisualHeaderValidator;
 	
 	
 	/***/ }),
 	/* 23 */
 	/***/ (function(module, exports, __webpack_require__) {
 	
-		var __extends = (this && this.__extends) || (function () {
-		    var extendStatics = Object.setPrototypeOf ||
-		        ({ __proto__: [] } instanceof Array && function (d, b) { d.__proto__ = b; }) ||
-		        function (d, b) { for (var p in b) if (b.hasOwnProperty(p)) d[p] = b[p]; };
-		    return function (d, b) {
-		        extendStatics(d, b);
-		        function __() { this.constructor = d; }
-		        d.prototype = b === null ? Object.create(b) : (__.prototype = b.prototype, new __());
-		    };
-		})();
-		Object.defineProperty(exports, "__esModule", { value: true });
-		var validator_1 = __webpack_require__(1);
-		var multipleFieldsValidator_1 = __webpack_require__(4);
-		var typeValidator_1 = __webpack_require__(2);
-		var CommandsSettingsValidator = /** @class */ (function (_super) {
-		    __extends(CommandsSettingsValidator, _super);
-		    function CommandsSettingsValidator() {
-		        return _super !== null && _super.apply(this, arguments) || this;
-		    }
-		    CommandsSettingsValidator.prototype.validate = function (input, path, field) {
-		        if (input == null) {
-		            return null;
-		        }
-		        var errors = _super.prototype.validate.call(this, input, path, field);
-		        if (errors) {
-		            return errors;
-		        }
-		        var fields = [
-		            {
-		                field: "copy",
-		                validators: [validator_1.Validators.singleCommandSettingsValidator]
-		            },
-		            {
-		                field: "drill",
-		                validators: [validator_1.Validators.singleCommandSettingsValidator]
-		            },
-		            {
-		                field: "drillthrough",
-		                validators: [validator_1.Validators.singleCommandSettingsValidator]
-		            },
-		            {
-		                field: "expandCollapse",
-		                validators: [validator_1.Validators.singleCommandSettingsValidator]
-		            },
-		            {
-		                field: "exportData",
-		                validators: [validator_1.Validators.singleCommandSettingsValidator]
-		            },
-		            {
-		                field: "includeExclude",
-		                validators: [validator_1.Validators.singleCommandSettingsValidator]
-		            },
-		            {
-		                field: "removeVisual",
-		                validators: [validator_1.Validators.singleCommandSettingsValidator]
-		            },
-		            {
-		                field: "search",
-		                validators: [validator_1.Validators.singleCommandSettingsValidator]
-		            },
-		            {
-		                field: "seeData",
-		                validators: [validator_1.Validators.singleCommandSettingsValidator]
-		            },
-		            {
-		                field: "sort",
-		                validators: [validator_1.Validators.singleCommandSettingsValidator]
-		            },
-		            {
-		                field: "spotlight",
-		                validators: [validator_1.Validators.singleCommandSettingsValidator]
-		            },
-		        ];
-		        var multipleFieldsValidator = new multipleFieldsValidator_1.MultipleFieldsValidator(fields);
-		        return multipleFieldsValidator.validate(input, path, field);
-		    };
-		    return CommandsSettingsValidator;
-		}(typeValidator_1.ObjectValidator));
-		exports.CommandsSettingsValidator = CommandsSettingsValidator;
-		var SingleCommandSettingsValidator = /** @class */ (function (_super) {
-		    __extends(SingleCommandSettingsValidator, _super);
-		    function SingleCommandSettingsValidator() {
-		        return _super !== null && _super.apply(this, arguments) || this;
-		    }
-		    SingleCommandSettingsValidator.prototype.validate = function (input, path, field) {
-		        if (input == null) {
-		            return null;
-		        }
-		        var errors = _super.prototype.validate.call(this, input, path, field);
-		        if (errors) {
-		            return errors;
-		        }
-		        var fields = [
-		            {
-		                field: "displayOption",
-		                validators: [validator_1.Validators.fieldRequiredValidator, validator_1.Validators.commandDisplayOptionValidator]
-		            },
-		            {
-		                field: "selector",
-		                validators: [validator_1.Validators.visualCommandSelectorValidator]
-		            },
-		        ];
-		        var multipleFieldsValidator = new multipleFieldsValidator_1.MultipleFieldsValidator(fields);
-		        return multipleFieldsValidator.validate(input, path, field);
-		    };
-		    return SingleCommandSettingsValidator;
-		}(typeValidator_1.ObjectValidator));
-		exports.SingleCommandSettingsValidator = SingleCommandSettingsValidator;
+		var __extends = (this && this.__extends) || (function () {
+		    var extendStatics = Object.setPrototypeOf ||
+		        ({ __proto__: [] } instanceof Array && function (d, b) { d.__proto__ = b; }) ||
+		        function (d, b) { for (var p in b) if (b.hasOwnProperty(p)) d[p] = b[p]; };
+		    return function (d, b) {
+		        extendStatics(d, b);
+		        function __() { this.constructor = d; }
+		        d.prototype = b === null ? Object.create(b) : (__.prototype = b.prototype, new __());
+		    };
+		})();
+		Object.defineProperty(exports, "__esModule", { value: true });
+		var validator_1 = __webpack_require__(1);
+		var multipleFieldsValidator_1 = __webpack_require__(4);
+		var typeValidator_1 = __webpack_require__(2);
+		var CommandsSettingsValidator = /** @class */ (function (_super) {
+		    __extends(CommandsSettingsValidator, _super);
+		    function CommandsSettingsValidator() {
+		        return _super !== null && _super.apply(this, arguments) || this;
+		    }
+		    CommandsSettingsValidator.prototype.validate = function (input, path, field) {
+		        if (input == null) {
+		            return null;
+		        }
+		        var errors = _super.prototype.validate.call(this, input, path, field);
+		        if (errors) {
+		            return errors;
+		        }
+		        var fields = [
+		            {
+		                field: "copy",
+		                validators: [validator_1.Validators.singleCommandSettingsValidator]
+		            },
+		            {
+		                field: "drill",
+		                validators: [validator_1.Validators.singleCommandSettingsValidator]
+		            },
+		            {
+		                field: "drillthrough",
+		                validators: [validator_1.Validators.singleCommandSettingsValidator]
+		            },
+		            {
+		                field: "expandCollapse",
+		                validators: [validator_1.Validators.singleCommandSettingsValidator]
+		            },
+		            {
+		                field: "exportData",
+		                validators: [validator_1.Validators.singleCommandSettingsValidator]
+		            },
+		            {
+		                field: "includeExclude",
+		                validators: [validator_1.Validators.singleCommandSettingsValidator]
+		            },
+		            {
+		                field: "removeVisual",
+		                validators: [validator_1.Validators.singleCommandSettingsValidator]
+		            },
+		            {
+		                field: "search",
+		                validators: [validator_1.Validators.singleCommandSettingsValidator]
+		            },
+		            {
+		                field: "seeData",
+		                validators: [validator_1.Validators.singleCommandSettingsValidator]
+		            },
+		            {
+		                field: "sort",
+		                validators: [validator_1.Validators.singleCommandSettingsValidator]
+		            },
+		            {
+		                field: "spotlight",
+		                validators: [validator_1.Validators.singleCommandSettingsValidator]
+		            },
+		        ];
+		        var multipleFieldsValidator = new multipleFieldsValidator_1.MultipleFieldsValidator(fields);
+		        return multipleFieldsValidator.validate(input, path, field);
+		    };
+		    return CommandsSettingsValidator;
+		}(typeValidator_1.ObjectValidator));
+		exports.CommandsSettingsValidator = CommandsSettingsValidator;
+		var SingleCommandSettingsValidator = /** @class */ (function (_super) {
+		    __extends(SingleCommandSettingsValidator, _super);
+		    function SingleCommandSettingsValidator() {
+		        return _super !== null && _super.apply(this, arguments) || this;
+		    }
+		    SingleCommandSettingsValidator.prototype.validate = function (input, path, field) {
+		        if (input == null) {
+		            return null;
+		        }
+		        var errors = _super.prototype.validate.call(this, input, path, field);
+		        if (errors) {
+		            return errors;
+		        }
+		        var fields = [
+		            {
+		                field: "displayOption",
+		                validators: [validator_1.Validators.fieldRequiredValidator, validator_1.Validators.commandDisplayOptionValidator]
+		            },
+		            {
+		                field: "selector",
+		                validators: [validator_1.Validators.visualCommandSelectorValidator]
+		            },
+		        ];
+		        var multipleFieldsValidator = new multipleFieldsValidator_1.MultipleFieldsValidator(fields);
+		        return multipleFieldsValidator.validate(input, path, field);
+		    };
+		    return SingleCommandSettingsValidator;
+		}(typeValidator_1.ObjectValidator));
+		exports.SingleCommandSettingsValidator = SingleCommandSettingsValidator;
 	
 	
 	/***/ }),
 	/* 24 */
 	/***/ (function(module, exports, __webpack_require__) {
 	
-		var __extends = (this && this.__extends) || (function () {
-		    var extendStatics = Object.setPrototypeOf ||
-		        ({ __proto__: [] } instanceof Array && function (d, b) { d.__proto__ = b; }) ||
-		        function (d, b) { for (var p in b) if (b.hasOwnProperty(p)) d[p] = b[p]; };
-		    return function (d, b) {
-		        extendStatics(d, b);
-		        function __() { this.constructor = d; }
-		        d.prototype = b === null ? Object.create(b) : (__.prototype = b.prototype, new __());
-		    };
-		})();
-		Object.defineProperty(exports, "__esModule", { value: true });
-		var multipleFieldsValidator_1 = __webpack_require__(4);
-		var typeValidator_1 = __webpack_require__(2);
-		var CustomThemeValidator = /** @class */ (function (_super) {
-		    __extends(CustomThemeValidator, _super);
-		    function CustomThemeValidator() {
-		        return _super !== null && _super.apply(this, arguments) || this;
-		    }
-		    CustomThemeValidator.prototype.validate = function (input, path, field) {
-		        if (input == null) {
-		            return null;
-		        }
-		        var errors = _super.prototype.validate.call(this, input, path, field);
-		        if (errors) {
-		            return errors;
-		        }
-		        var fields = [
-		            {
-		                field: "themeJson",
-		                validators: [new typeValidator_1.ObjectValidator()]
-		            }
-		        ];
-		        var multipleFieldsValidator = new multipleFieldsValidator_1.MultipleFieldsValidator(fields);
-		        return multipleFieldsValidator.validate(input, path, field);
-		    };
-		    return CustomThemeValidator;
-		}(typeValidator_1.ObjectValidator));
-		exports.CustomThemeValidator = CustomThemeValidator;
+		var __extends = (this && this.__extends) || (function () {
+		    var extendStatics = Object.setPrototypeOf ||
+		        ({ __proto__: [] } instanceof Array && function (d, b) { d.__proto__ = b; }) ||
+		        function (d, b) { for (var p in b) if (b.hasOwnProperty(p)) d[p] = b[p]; };
+		    return function (d, b) {
+		        extendStatics(d, b);
+		        function __() { this.constructor = d; }
+		        d.prototype = b === null ? Object.create(b) : (__.prototype = b.prototype, new __());
+		    };
+		})();
+		Object.defineProperty(exports, "__esModule", { value: true });
+		var multipleFieldsValidator_1 = __webpack_require__(4);
+		var typeValidator_1 = __webpack_require__(2);
+		var CustomThemeValidator = /** @class */ (function (_super) {
+		    __extends(CustomThemeValidator, _super);
+		    function CustomThemeValidator() {
+		        return _super !== null && _super.apply(this, arguments) || this;
+		    }
+		    CustomThemeValidator.prototype.validate = function (input, path, field) {
+		        if (input == null) {
+		            return null;
+		        }
+		        var errors = _super.prototype.validate.call(this, input, path, field);
+		        if (errors) {
+		            return errors;
+		        }
+		        var fields = [
+		            {
+		                field: "themeJson",
+		                validators: [new typeValidator_1.ObjectValidator()]
+		            }
+		        ];
+		        var multipleFieldsValidator = new multipleFieldsValidator_1.MultipleFieldsValidator(fields);
+		        return multipleFieldsValidator.validate(input, path, field);
+		    };
+		    return CustomThemeValidator;
+		}(typeValidator_1.ObjectValidator));
+		exports.CustomThemeValidator = CustomThemeValidator;
 	
 	
 	/***/ }),
 	/* 25 */
 	/***/ (function(module, exports, __webpack_require__) {
 	
-		var __extends = (this && this.__extends) || (function () {
-		    var extendStatics = Object.setPrototypeOf ||
-		        ({ __proto__: [] } instanceof Array && function (d, b) { d.__proto__ = b; }) ||
-		        function (d, b) { for (var p in b) if (b.hasOwnProperty(p)) d[p] = b[p]; };
-		    return function (d, b) {
-		        extendStatics(d, b);
-		        function __() { this.constructor = d; }
-		        d.prototype = b === null ? Object.create(b) : (__.prototype = b.prototype, new __());
-		    };
-		})();
-		Object.defineProperty(exports, "__esModule", { value: true });
-		var validator_1 = __webpack_require__(1);
-		var multipleFieldsValidator_1 = __webpack_require__(4);
-		var typeValidator_1 = __webpack_require__(2);
-		var DatasetBindingValidator = /** @class */ (function (_super) {
-		    __extends(DatasetBindingValidator, _super);
-		    function DatasetBindingValidator() {
-		        return _super !== null && _super.apply(this, arguments) || this;
-		    }
-		    DatasetBindingValidator.prototype.validate = function (input, path, field) {
-		        if (input == null) {
-		            return null;
-		        }
-		        var errors = _super.prototype.validate.call(this, input, path, field);
-		        if (errors) {
-		            return errors;
-		        }
-		        var fields = [
-		            {
-		                field: "datasetId",
-		                validators: [validator_1.Validators.fieldRequiredValidator, validator_1.Validators.stringValidator]
-		            }
-		        ];
-		        var multipleFieldsValidator = new multipleFieldsValidator_1.MultipleFieldsValidator(fields);
-		        return multipleFieldsValidator.validate(input, path, field);
-		    };
-		    return DatasetBindingValidator;
-		}(typeValidator_1.ObjectValidator));
-		exports.DatasetBindingValidator = DatasetBindingValidator;
-<<<<<<< HEAD
-	
-	
-	/***/ })
-	/******/ ])
-	});
-	;
-	//# sourceMappingURL=models.js.map
-
-/***/ }),
-/* 6 */
-/***/ (function(module, exports, __webpack_require__) {
-
-=======
+		var __extends = (this && this.__extends) || (function () {
+		    var extendStatics = Object.setPrototypeOf ||
+		        ({ __proto__: [] } instanceof Array && function (d, b) { d.__proto__ = b; }) ||
+		        function (d, b) { for (var p in b) if (b.hasOwnProperty(p)) d[p] = b[p]; };
+		    return function (d, b) {
+		        extendStatics(d, b);
+		        function __() { this.constructor = d; }
+		        d.prototype = b === null ? Object.create(b) : (__.prototype = b.prototype, new __());
+		    };
+		})();
+		Object.defineProperty(exports, "__esModule", { value: true });
+		var validator_1 = __webpack_require__(1);
+		var multipleFieldsValidator_1 = __webpack_require__(4);
+		var typeValidator_1 = __webpack_require__(2);
+		var DatasetBindingValidator = /** @class */ (function (_super) {
+		    __extends(DatasetBindingValidator, _super);
+		    function DatasetBindingValidator() {
+		        return _super !== null && _super.apply(this, arguments) || this;
+		    }
+		    DatasetBindingValidator.prototype.validate = function (input, path, field) {
+		        if (input == null) {
+		            return null;
+		        }
+		        var errors = _super.prototype.validate.call(this, input, path, field);
+		        if (errors) {
+		            return errors;
+		        }
+		        var fields = [
+		            {
+		                field: "datasetId",
+		                validators: [validator_1.Validators.fieldRequiredValidator, validator_1.Validators.stringValidator]
+		            }
+		        ];
+		        var multipleFieldsValidator = new multipleFieldsValidator_1.MultipleFieldsValidator(fields);
+		        return multipleFieldsValidator.validate(input, path, field);
+		    };
+		    return DatasetBindingValidator;
+		}(typeValidator_1.ObjectValidator));
+		exports.DatasetBindingValidator = DatasetBindingValidator;
 	
 	
 	/***/ })
@@ -4728,1457 +4579,1440 @@
 /* 6 */
 /***/ (function(module, exports) {
 
-	exports.APINotSupportedForRDLError = "This API is currently not supported for RDL reports";
-	exports.EmbedUrlNotSupported = "Embed URL is invalid for this scenario. Please use Power BI REST APIs to get the valid URL";
+	exports.APINotSupportedForRDLError = "This API is currently not supported for RDL reports";
+	exports.EmbedUrlNotSupported = "Embed URL is invalid for this scenario. Please use Power BI REST APIs to get the valid URL";
 
 
 /***/ }),
 /* 7 */
 /***/ (function(module, exports, __webpack_require__) {
 
->>>>>>> fab62f38
-	var __extends = (this && this.__extends) || function (d, b) {
-	    for (var p in b) if (b.hasOwnProperty(p)) d[p] = b[p];
-	    function __() { this.constructor = d; }
-	    d.prototype = b === null ? Object.create(b) : (__.prototype = b.prototype, new __());
-	};
-	var embed = __webpack_require__(2);
-	var models = __webpack_require__(5);
-	var utils = __webpack_require__(3);
-	var errors = __webpack_require__(6);
-	var page_1 = __webpack_require__(8);
-	var defaults_1 = __webpack_require__(10);
-	var bookmarksManager_1 = __webpack_require__(11);
-	/**
-	 * The Power BI Report embed component
-	 *
-	 * @export
-	 * @class Report
-	 * @extends {embed.Embed}
-	 * @implements {IReportNode}
-	 * @implements {IFilterable}
-	 */
-	var Report = (function (_super) {
-	    __extends(Report, _super);
-	    /**
-	     * Creates an instance of a Power BI Report.
-	     *
-	     * @param {service.Service} service
-	     * @param {HTMLElement} element
-	     * @param {embed.IEmbedConfiguration} config
-	     */
-	    function Report(service, element, baseConfig, phasedRender, isBootstrap, iframe) {
-	        var config = baseConfig;
-	        _super.call(this, service, element, config, iframe, phasedRender, isBootstrap);
-	        this.loadPath = "/report/load";
-	        this.phasedLoadPath = "/report/prepare";
-	        Array.prototype.push.apply(this.allowedEvents, Report.allowedEvents);
-	        this.bookmarksManager = new bookmarksManager_1.BookmarksManager(service, config, this.iframe);
-	    }
-	    /**
-	     * Adds backwards compatibility for the previous load configuration, which used the reportId query parameter to specify the report ID
-	     * (e.g. http://embedded.powerbi.com/appTokenReportEmbed?reportId=854846ed-2106-4dc2-bc58-eb77533bf2f1).
-	     *
-	     * By extracting the ID we can ensure that the ID is always explicitly provided as part of the load configuration.
-	     *
-	     * @static
-	     * @param {string} url
-	     * @returns {string}
-	     */
-	    Report.findIdFromEmbedUrl = function (url) {
-	        var reportIdRegEx = /reportId="?([^&]+)"?/;
-	        var reportIdMatch = url.match(reportIdRegEx);
-	        var reportId;
-	        if (reportIdMatch) {
-	            reportId = reportIdMatch[1];
-	        }
-	        return reportId;
-	    };
-	    /**
-	     * Render a preloaded report, using phased embedding API
-	     *
-	     * ```javascript
-	     * // Load report
-	     * var report = powerbi.load(element, config);
-	     *
-	     * ...
-	     *
-	     * // Render report
-	     * report.render()
-	     * ```
-	     *
-	     * @returns {Promise<void>}
-	     */
-	    Report.prototype.render = function (config) {
-	        return this.service.hpm.post("/report/render", config, { uid: this.config.uniqueId }, this.iframe.contentWindow)
-	            .then(function (response) {
-	            return response.body;
-	        })
-	            .catch(function (response) {
-	            throw response.body;
-	        });
-	    };
-	    /**
-	     * Gets filters that are applied at the report level.
-	     *
-	     * ```javascript
-	     * // Get filters applied at report level
-	     * report.getFilters()
-	     *   .then(filters => {
-	     *     ...
-	     *   });
-	     * ```
-	     *
-	     * @returns {Promise<models.IFilter[]>}
-	     */
-	    Report.prototype.getFilters = function () {
-	        if (utils.isRDLEmbed(this.config.embedUrl)) {
-	            return Promise.reject(errors.APINotSupportedForRDLError);
-	        }
-	        return this.service.hpm.get("/report/filters", { uid: this.config.uniqueId }, this.iframe.contentWindow)
-	            .then(function (response) { return response.body; }, function (response) {
-	            throw response.body;
-	        });
-	    };
-	    /**
-	     * Gets the report ID from the first available location: options, attribute, embed url.
-	     *
-	     * @returns {string}
-	     */
-	    Report.prototype.getId = function () {
-	        var config = this.config;
-	        var reportId = config.id || this.element.getAttribute(Report.reportIdAttribute) || Report.findIdFromEmbedUrl(config.embedUrl);
-	        if (typeof reportId !== 'string' || reportId.length === 0) {
-	            throw new Error("Report id is required, but it was not found. You must provide an id either as part of embed configuration or as attribute '" + Report.reportIdAttribute + "'.");
-	        }
-	        return reportId;
-	    };
-	    /**
-	     * Gets the list of pages within the report.
-	     *
-	     * ```javascript
-	     * report.getPages()
-	     *  .then(pages => {
-	     *      ...
-	     *  });
-	     * ```
-	     *
-	     * @returns {Promise<Page[]>}
-	     */
-	    Report.prototype.getPages = function () {
-	        var _this = this;
-	        if (utils.isRDLEmbed(this.config.embedUrl)) {
-	            return Promise.reject(errors.APINotSupportedForRDLError);
-	        }
-	        return this.service.hpm.get('/report/pages', { uid: this.config.uniqueId }, this.iframe.contentWindow)
-	            .then(function (response) {
-	            return response.body
-	                .map(function (page) {
-	                return new page_1.Page(_this, page.name, page.displayName, page.isActive, page.visibility, page.defaultSize, page.defaultDisplayOption);
-	            });
-	        }, function (response) {
-	            throw response.body;
-	        });
-	    };
-	    /**
-	     * Creates an instance of a Page.
-	     *
-	     * Normally you would get Page objects by calling `report.getPages()`, but in the case
-	     * that the page name is known and you want to perform an action on a page without having to retrieve it
-	     * you can create it directly.
-	     *
-	     * Note: Because you are creating the page manually there is no guarantee that the page actually exists in the report, and subsequent requests could fail.
-	     *
-	     * ```javascript
-	     * const page = report.page('ReportSection1');
-	     * page.setActive();
-	     * ```
-	     *
-	     * @param {string} name
-	     * @param {string} [displayName]
-	     * @param {boolean} [isActive]
-	     * @returns {Page}
-	     */
-	    Report.prototype.page = function (name, displayName, isActive, visibility) {
-	        return new page_1.Page(this, name, displayName, isActive, visibility);
-	    };
-	    /**
-	     * Prints the active page of the report by invoking `window.print()` on the embed iframe component.
-	     */
-	    Report.prototype.print = function () {
-	        if (utils.isRDLEmbed(this.config.embedUrl)) {
-	            return Promise.reject(errors.APINotSupportedForRDLError);
-	        }
-	        return this.service.hpm.post('/report/print', null, { uid: this.config.uniqueId }, this.iframe.contentWindow)
-	            .then(function (response) {
-	            return response.body;
-	        })
-	            .catch(function (response) {
-	            throw response.body;
-	        });
-	    };
-	    /**
-	     * Removes all filters at the report level.
-	     *
-	     * ```javascript
-	     * report.removeFilters();
-	     * ```
-	     *
-	     * @returns {Promise<void>}
-	     */
-	    Report.prototype.removeFilters = function () {
-	        if (utils.isRDLEmbed(this.config.embedUrl)) {
-	            return Promise.reject(errors.APINotSupportedForRDLError);
-	        }
-	        return this.setFilters([]);
-	    };
-	    /**
-	     * Sets the active page of the report.
-	     *
-	     * ```javascript
-	     * report.setPage("page2")
-	     *  .catch(error => { ... });
-	     * ```
-	     *
-	     * @param {string} pageName
-	     * @returns {Promise<void>}
-	     */
-	    Report.prototype.setPage = function (pageName) {
-	        if (utils.isRDLEmbed(this.config.embedUrl)) {
-	            return Promise.reject(errors.APINotSupportedForRDLError);
-	        }
-	        var page = {
-	            name: pageName,
-	            displayName: null,
-	            isActive: true
-	        };
-	        return this.service.hpm.put('/report/pages/active', page, { uid: this.config.uniqueId }, this.iframe.contentWindow)
-	            .catch(function (response) {
-	            throw response.body;
-	        });
-	    };
-	    /**
-	     * Sets filters at the report level.
-	     *
-	     * ```javascript
-	     * const filters: [
-	     *    ...
-	     * ];
-	     *
-	     * report.setFilters(filters)
-	     *  .catch(errors => {
-	     *    ...
-	     *  });
-	     * ```
-	     *
-	     * @param {(models.IFilter[])} filters
-	     * @returns {Promise<void>}
-	     */
-	    Report.prototype.setFilters = function (filters) {
-	        if (utils.isRDLEmbed(this.config.embedUrl)) {
-	            return Promise.reject(errors.APINotSupportedForRDLError);
-	        }
-	        return this.service.hpm.put("/report/filters", filters, { uid: this.config.uniqueId }, this.iframe.contentWindow)
-	            .catch(function (response) {
-	            throw response.body;
-	        });
-	    };
-	    /**
-	     * Updates visibility settings for the filter pane and the page navigation pane.
-	     *
-	     * ```javascript
-	     * const newSettings = {
-	     *   navContentPaneEnabled: true,
-	     *   filterPaneEnabled: false
-	     * };
-	     *
-	     * report.updateSettings(newSettings)
-	     *   .catch(error => { ... });
-	     * ```
-	     *
-	     * @param {models.ISettings} settings
-	     * @returns {Promise<void>}
-	     */
-	    Report.prototype.updateSettings = function (settings) {
-	        if (utils.isRDLEmbed(this.config.embedUrl) && settings.customLayout != null) {
-	            return Promise.reject(errors.APINotSupportedForRDLError);
-	        }
-	        return this.service.hpm.patch('/report/settings', settings, { uid: this.config.uniqueId }, this.iframe.contentWindow)
-	            .catch(function (response) {
-	            throw response.body;
-	        });
-	    };
-	    /**
-	     * Validate load configuration.
-	     */
-	    Report.prototype.validate = function (config) {
-	        return models.validateReportLoad(config);
-	    };
-	    /**
-	     * Handle config changes.
-	     *
-	     * @returns {void}
-	     */
-	    Report.prototype.configChanged = function (isBootstrap) {
-	        var config = this.config;
-	        if (this.isMobileSettings(config.settings))
-	            config.embedUrl = utils.addParamToUrl(config.embedUrl, "isMobile", "true");
-	        // Calculate settings from HTML element attributes if available.
-	        var filterPaneEnabledAttribute = this.element.getAttribute(Report.filterPaneEnabledAttribute);
-	        var navContentPaneEnabledAttribute = this.element.getAttribute(Report.navContentPaneEnabledAttribute);
-	        var elementAttrSettings = {
-	            filterPaneEnabled: (filterPaneEnabledAttribute == null) ? defaults_1.Defaults.defaultSettings.filterPaneEnabled : (filterPaneEnabledAttribute !== "false"),
-	            navContentPaneEnabled: (navContentPaneEnabledAttribute == null) ? defaults_1.Defaults.defaultSettings.navContentPaneEnabled : (navContentPaneEnabledAttribute !== "false")
-	        };
-	        // Set the settings back into the config.
-	        this.config.settings = utils.assign({}, elementAttrSettings, config.settings);
-	        if (isBootstrap) {
-	            return;
-	        }
-	        config.id = this.getId();
-	    };
-	    Report.prototype.getDefaultEmbedUrlEndpoint = function () {
-	        return "reportEmbed";
-	    };
-	    /**
-	     * Switch Report view mode.
-	     *
-	     * @returns {Promise<void>}
-	     */
-	    Report.prototype.switchMode = function (viewMode) {
-	        var newMode;
-	        if (typeof viewMode === "string") {
-	            newMode = viewMode;
-	        }
-	        else {
-	            newMode = this.viewModeToString(viewMode);
-	        }
-	        var url = '/report/switchMode/' + newMode;
-	        return this.service.hpm.post(url, null, { uid: this.config.uniqueId }, this.iframe.contentWindow)
-	            .then(function (response) {
-	            return response.body;
-	        })
-	            .catch(function (response) {
-	            throw response.body;
-	        });
-	    };
-	    /**
-	    * Refreshes data sources for the report.
-	    *
-	    * ```javascript
-	    * report.refresh();
-	    * ```
-	    */
-	    Report.prototype.refresh = function () {
-	        return this.service.hpm.post('/report/refresh', null, { uid: this.config.uniqueId }, this.iframe.contentWindow)
-	            .then(function (response) {
-	            return response.body;
-	        })
-	            .catch(function (response) {
-	            throw response.body;
-	        });
-	    };
-	    /**
-	     * checks if the report is saved.
-	     *
-	     * ```javascript
-	     * report.isSaved()
-	     * ```
-	     *
-	     * @returns {Promise<boolean>}
-	     */
-	    Report.prototype.isSaved = function () {
-	        if (utils.isRDLEmbed(this.config.embedUrl)) {
-	            return Promise.reject(errors.APINotSupportedForRDLError);
-	        }
-	        return utils.isSavedInternal(this.service.hpm, this.config.uniqueId, this.iframe.contentWindow);
-	    };
-	    /**
-	     * Apply a theme to the report
-	     *
-	     * ```javascript
-	     * report.applyTheme(theme);
-	     * ```
-	     */
-	    Report.prototype.applyTheme = function (theme) {
-	        if (utils.isRDLEmbed(this.config.embedUrl)) {
-	            return Promise.reject(errors.APINotSupportedForRDLError);
-	        }
-	        return this.applyThemeInternal(theme);
-	    };
-	    /**
-	    * Reset and apply the default theme of the report
-	    *
-	    * ```javascript
-	    * report.resetTheme();
-	    * ```
-	    */
-	    Report.prototype.resetTheme = function () {
-	        if (utils.isRDLEmbed(this.config.embedUrl)) {
-	            return Promise.reject(errors.APINotSupportedForRDLError);
-	        }
-	        return this.applyThemeInternal({});
-	    };
-	    Report.prototype.applyThemeInternal = function (theme) {
-	        return this.service.hpm.put('/report/theme', theme, { uid: this.config.uniqueId }, this.iframe.contentWindow)
-	            .then(function (response) {
-	            return response.body;
-	        })
-	            .catch(function (response) {
-	            throw response.body;
-	        });
-	    };
-	    Report.prototype.viewModeToString = function (viewMode) {
-	        var mode;
-	        switch (viewMode) {
-	            case models.ViewMode.Edit:
-	                mode = "edit";
-	                break;
-	            case models.ViewMode.View:
-	                mode = "view";
-	                break;
-	        }
-	        return mode;
-	    };
-	    Report.prototype.isMobileSettings = function (settings) {
-	        return settings && (settings.layoutType === models.LayoutType.MobileLandscape || settings.layoutType === models.LayoutType.MobilePortrait);
-	    };
-	    Report.allowedEvents = ["filtersApplied", "pageChanged", "commandTriggered", "swipeStart", "swipeEnd", "bookmarkApplied", "dataHyperlinkClicked"];
-	    Report.reportIdAttribute = 'powerbi-report-id';
-	    Report.filterPaneEnabledAttribute = 'powerbi-settings-filter-pane-enabled';
-	    Report.navContentPaneEnabledAttribute = 'powerbi-settings-nav-content-pane-enabled';
-	    Report.typeAttribute = 'powerbi-type';
-	    Report.type = "Report";
-	    return Report;
-	}(embed.Embed));
-	exports.Report = Report;
-<<<<<<< HEAD
-
-
-/***/ }),
-/* 7 */
-/***/ (function(module, exports) {
-
-	exports.APINotSupportedForRDLError = "This API is currently not supported for RDL reports";
+	var __extends = (this && this.__extends) || function (d, b) {
+	    for (var p in b) if (b.hasOwnProperty(p)) d[p] = b[p];
+	    function __() { this.constructor = d; }
+	    d.prototype = b === null ? Object.create(b) : (__.prototype = b.prototype, new __());
+	};
+	var embed = __webpack_require__(2);
+	var models = __webpack_require__(5);
+	var utils = __webpack_require__(3);
+	var errors = __webpack_require__(6);
+	var page_1 = __webpack_require__(8);
+	var defaults_1 = __webpack_require__(10);
+	var bookmarksManager_1 = __webpack_require__(11);
+	/**
+	 * The Power BI Report embed component
+	 *
+	 * @export
+	 * @class Report
+	 * @extends {embed.Embed}
+	 * @implements {IReportNode}
+	 * @implements {IFilterable}
+	 */
+	var Report = (function (_super) {
+	    __extends(Report, _super);
+	    /**
+	     * Creates an instance of a Power BI Report.
+	     *
+	     * @param {service.Service} service
+	     * @param {HTMLElement} element
+	     * @param {embed.IEmbedConfiguration} config
+	     */
+	    function Report(service, element, baseConfig, phasedRender, isBootstrap, iframe) {
+	        var config = baseConfig;
+	        _super.call(this, service, element, config, iframe, phasedRender, isBootstrap);
+	        this.loadPath = "/report/load";
+	        this.phasedLoadPath = "/report/prepare";
+	        Array.prototype.push.apply(this.allowedEvents, Report.allowedEvents);
+	        this.bookmarksManager = new bookmarksManager_1.BookmarksManager(service, config, this.iframe);
+	    }
+	    /**
+	     * Adds backwards compatibility for the previous load configuration, which used the reportId query parameter to specify the report ID
+	     * (e.g. http://embedded.powerbi.com/appTokenReportEmbed?reportId=854846ed-2106-4dc2-bc58-eb77533bf2f1).
+	     *
+	     * By extracting the ID we can ensure that the ID is always explicitly provided as part of the load configuration.
+	     *
+	     * @static
+	     * @param {string} url
+	     * @returns {string}
+	     */
+	    Report.findIdFromEmbedUrl = function (url) {
+	        var reportIdRegEx = /reportId="?([^&]+)"?/;
+	        var reportIdMatch = url.match(reportIdRegEx);
+	        var reportId;
+	        if (reportIdMatch) {
+	            reportId = reportIdMatch[1];
+	        }
+	        return reportId;
+	    };
+	    /**
+	     * Render a preloaded report, using phased embedding API
+	     *
+	     * ```javascript
+	     * // Load report
+	     * var report = powerbi.load(element, config);
+	     *
+	     * ...
+	     *
+	     * // Render report
+	     * report.render()
+	     * ```
+	     *
+	     * @returns {Promise<void>}
+	     */
+	    Report.prototype.render = function (config) {
+	        return this.service.hpm.post("/report/render", config, { uid: this.config.uniqueId }, this.iframe.contentWindow)
+	            .then(function (response) {
+	            return response.body;
+	        })
+	            .catch(function (response) {
+	            throw response.body;
+	        });
+	    };
+	    /**
+	     * Gets filters that are applied at the report level.
+	     *
+	     * ```javascript
+	     * // Get filters applied at report level
+	     * report.getFilters()
+	     *   .then(filters => {
+	     *     ...
+	     *   });
+	     * ```
+	     *
+	     * @returns {Promise<models.IFilter[]>}
+	     */
+	    Report.prototype.getFilters = function () {
+	        if (utils.isRDLEmbed(this.config.embedUrl)) {
+	            return Promise.reject(errors.APINotSupportedForRDLError);
+	        }
+	        return this.service.hpm.get("/report/filters", { uid: this.config.uniqueId }, this.iframe.contentWindow)
+	            .then(function (response) { return response.body; }, function (response) {
+	            throw response.body;
+	        });
+	    };
+	    /**
+	     * Gets the report ID from the first available location: options, attribute, embed url.
+	     *
+	     * @returns {string}
+	     */
+	    Report.prototype.getId = function () {
+	        var config = this.config;
+	        var reportId = config.id || this.element.getAttribute(Report.reportIdAttribute) || Report.findIdFromEmbedUrl(config.embedUrl);
+	        if (typeof reportId !== 'string' || reportId.length === 0) {
+	            throw new Error("Report id is required, but it was not found. You must provide an id either as part of embed configuration or as attribute '" + Report.reportIdAttribute + "'.");
+	        }
+	        return reportId;
+	    };
+	    /**
+	     * Gets the list of pages within the report.
+	     *
+	     * ```javascript
+	     * report.getPages()
+	     *  .then(pages => {
+	     *      ...
+	     *  });
+	     * ```
+	     *
+	     * @returns {Promise<Page[]>}
+	     */
+	    Report.prototype.getPages = function () {
+	        var _this = this;
+	        if (utils.isRDLEmbed(this.config.embedUrl)) {
+	            return Promise.reject(errors.APINotSupportedForRDLError);
+	        }
+	        return this.service.hpm.get('/report/pages', { uid: this.config.uniqueId }, this.iframe.contentWindow)
+	            .then(function (response) {
+	            return response.body
+	                .map(function (page) {
+	                return new page_1.Page(_this, page.name, page.displayName, page.isActive, page.visibility, page.defaultSize, page.defaultDisplayOption);
+	            });
+	        }, function (response) {
+	            throw response.body;
+	        });
+	    };
+	    /**
+	     * Creates an instance of a Page.
+	     *
+	     * Normally you would get Page objects by calling `report.getPages()`, but in the case
+	     * that the page name is known and you want to perform an action on a page without having to retrieve it
+	     * you can create it directly.
+	     *
+	     * Note: Because you are creating the page manually there is no guarantee that the page actually exists in the report, and subsequent requests could fail.
+	     *
+	     * ```javascript
+	     * const page = report.page('ReportSection1');
+	     * page.setActive();
+	     * ```
+	     *
+	     * @param {string} name
+	     * @param {string} [displayName]
+	     * @param {boolean} [isActive]
+	     * @returns {Page}
+	     */
+	    Report.prototype.page = function (name, displayName, isActive, visibility) {
+	        return new page_1.Page(this, name, displayName, isActive, visibility);
+	    };
+	    /**
+	     * Prints the active page of the report by invoking `window.print()` on the embed iframe component.
+	     */
+	    Report.prototype.print = function () {
+	        if (utils.isRDLEmbed(this.config.embedUrl)) {
+	            return Promise.reject(errors.APINotSupportedForRDLError);
+	        }
+	        return this.service.hpm.post('/report/print', null, { uid: this.config.uniqueId }, this.iframe.contentWindow)
+	            .then(function (response) {
+	            return response.body;
+	        })
+	            .catch(function (response) {
+	            throw response.body;
+	        });
+	    };
+	    /**
+	     * Removes all filters at the report level.
+	     *
+	     * ```javascript
+	     * report.removeFilters();
+	     * ```
+	     *
+	     * @returns {Promise<void>}
+	     */
+	    Report.prototype.removeFilters = function () {
+	        if (utils.isRDLEmbed(this.config.embedUrl)) {
+	            return Promise.reject(errors.APINotSupportedForRDLError);
+	        }
+	        return this.setFilters([]);
+	    };
+	    /**
+	     * Sets the active page of the report.
+	     *
+	     * ```javascript
+	     * report.setPage("page2")
+	     *  .catch(error => { ... });
+	     * ```
+	     *
+	     * @param {string} pageName
+	     * @returns {Promise<void>}
+	     */
+	    Report.prototype.setPage = function (pageName) {
+	        if (utils.isRDLEmbed(this.config.embedUrl)) {
+	            return Promise.reject(errors.APINotSupportedForRDLError);
+	        }
+	        var page = {
+	            name: pageName,
+	            displayName: null,
+	            isActive: true
+	        };
+	        return this.service.hpm.put('/report/pages/active', page, { uid: this.config.uniqueId }, this.iframe.contentWindow)
+	            .catch(function (response) {
+	            throw response.body;
+	        });
+	    };
+	    /**
+	     * Sets filters at the report level.
+	     *
+	     * ```javascript
+	     * const filters: [
+	     *    ...
+	     * ];
+	     *
+	     * report.setFilters(filters)
+	     *  .catch(errors => {
+	     *    ...
+	     *  });
+	     * ```
+	     *
+	     * @param {(models.IFilter[])} filters
+	     * @returns {Promise<void>}
+	     */
+	    Report.prototype.setFilters = function (filters) {
+	        if (utils.isRDLEmbed(this.config.embedUrl)) {
+	            return Promise.reject(errors.APINotSupportedForRDLError);
+	        }
+	        return this.service.hpm.put("/report/filters", filters, { uid: this.config.uniqueId }, this.iframe.contentWindow)
+	            .catch(function (response) {
+	            throw response.body;
+	        });
+	    };
+	    /**
+	     * Updates visibility settings for the filter pane and the page navigation pane.
+	     *
+	     * ```javascript
+	     * const newSettings = {
+	     *   navContentPaneEnabled: true,
+	     *   filterPaneEnabled: false
+	     * };
+	     *
+	     * report.updateSettings(newSettings)
+	     *   .catch(error => { ... });
+	     * ```
+	     *
+	     * @param {models.ISettings} settings
+	     * @returns {Promise<void>}
+	     */
+	    Report.prototype.updateSettings = function (settings) {
+	        if (utils.isRDLEmbed(this.config.embedUrl) && settings.customLayout != null) {
+	            return Promise.reject(errors.APINotSupportedForRDLError);
+	        }
+	        return this.service.hpm.patch('/report/settings', settings, { uid: this.config.uniqueId }, this.iframe.contentWindow)
+	            .catch(function (response) {
+	            throw response.body;
+	        });
+	    };
+	    /**
+	     * Validate load configuration.
+	     */
+	    Report.prototype.validate = function (config) {
+	        return models.validateReportLoad(config);
+	    };
+	    /**
+	     * Handle config changes.
+	     *
+	     * @returns {void}
+	     */
+	    Report.prototype.configChanged = function (isBootstrap) {
+	        var config = this.config;
+	        if (this.isMobileSettings(config.settings))
+	            config.embedUrl = utils.addParamToUrl(config.embedUrl, "isMobile", "true");
+	        // Calculate settings from HTML element attributes if available.
+	        var filterPaneEnabledAttribute = this.element.getAttribute(Report.filterPaneEnabledAttribute);
+	        var navContentPaneEnabledAttribute = this.element.getAttribute(Report.navContentPaneEnabledAttribute);
+	        var elementAttrSettings = {
+	            filterPaneEnabled: (filterPaneEnabledAttribute == null) ? defaults_1.Defaults.defaultSettings.filterPaneEnabled : (filterPaneEnabledAttribute !== "false"),
+	            navContentPaneEnabled: (navContentPaneEnabledAttribute == null) ? defaults_1.Defaults.defaultSettings.navContentPaneEnabled : (navContentPaneEnabledAttribute !== "false")
+	        };
+	        // Set the settings back into the config.
+	        this.config.settings = utils.assign({}, elementAttrSettings, config.settings);
+	        if (isBootstrap) {
+	            return;
+	        }
+	        config.id = this.getId();
+	    };
+	    Report.prototype.getDefaultEmbedUrlEndpoint = function () {
+	        return "reportEmbed";
+	    };
+	    /**
+	     * Switch Report view mode.
+	     *
+	     * @returns {Promise<void>}
+	     */
+	    Report.prototype.switchMode = function (viewMode) {
+	        var newMode;
+	        if (typeof viewMode === "string") {
+	            newMode = viewMode;
+	        }
+	        else {
+	            newMode = this.viewModeToString(viewMode);
+	        }
+	        var url = '/report/switchMode/' + newMode;
+	        return this.service.hpm.post(url, null, { uid: this.config.uniqueId }, this.iframe.contentWindow)
+	            .then(function (response) {
+	            return response.body;
+	        })
+	            .catch(function (response) {
+	            throw response.body;
+	        });
+	    };
+	    /**
+	    * Refreshes data sources for the report.
+	    *
+	    * ```javascript
+	    * report.refresh();
+	    * ```
+	    */
+	    Report.prototype.refresh = function () {
+	        return this.service.hpm.post('/report/refresh', null, { uid: this.config.uniqueId }, this.iframe.contentWindow)
+	            .then(function (response) {
+	            return response.body;
+	        })
+	            .catch(function (response) {
+	            throw response.body;
+	        });
+	    };
+	    /**
+	     * checks if the report is saved.
+	     *
+	     * ```javascript
+	     * report.isSaved()
+	     * ```
+	     *
+	     * @returns {Promise<boolean>}
+	     */
+	    Report.prototype.isSaved = function () {
+	        if (utils.isRDLEmbed(this.config.embedUrl)) {
+	            return Promise.reject(errors.APINotSupportedForRDLError);
+	        }
+	        return utils.isSavedInternal(this.service.hpm, this.config.uniqueId, this.iframe.contentWindow);
+	    };
+	    /**
+	     * Apply a theme to the report
+	     *
+	     * ```javascript
+	     * report.applyTheme(theme);
+	     * ```
+	     */
+	    Report.prototype.applyTheme = function (theme) {
+	        if (utils.isRDLEmbed(this.config.embedUrl)) {
+	            return Promise.reject(errors.APINotSupportedForRDLError);
+	        }
+	        return this.applyThemeInternal(theme);
+	    };
+	    /**
+	    * Reset and apply the default theme of the report
+	    *
+	    * ```javascript
+	    * report.resetTheme();
+	    * ```
+	    */
+	    Report.prototype.resetTheme = function () {
+	        if (utils.isRDLEmbed(this.config.embedUrl)) {
+	            return Promise.reject(errors.APINotSupportedForRDLError);
+	        }
+	        return this.applyThemeInternal({});
+	    };
+	    Report.prototype.applyThemeInternal = function (theme) {
+	        return this.service.hpm.put('/report/theme', theme, { uid: this.config.uniqueId }, this.iframe.contentWindow)
+	            .then(function (response) {
+	            return response.body;
+	        })
+	            .catch(function (response) {
+	            throw response.body;
+	        });
+	    };
+	    Report.prototype.viewModeToString = function (viewMode) {
+	        var mode;
+	        switch (viewMode) {
+	            case models.ViewMode.Edit:
+	                mode = "edit";
+	                break;
+	            case models.ViewMode.View:
+	                mode = "view";
+	                break;
+	        }
+	        return mode;
+	    };
+	    Report.prototype.isMobileSettings = function (settings) {
+	        return settings && (settings.layoutType === models.LayoutType.MobileLandscape || settings.layoutType === models.LayoutType.MobilePortrait);
+	    };
+	    Report.allowedEvents = ["filtersApplied", "pageChanged", "commandTriggered", "swipeStart", "swipeEnd", "bookmarkApplied", "dataHyperlinkClicked"];
+	    Report.reportIdAttribute = 'powerbi-report-id';
+	    Report.filterPaneEnabledAttribute = 'powerbi-settings-filter-pane-enabled';
+	    Report.navContentPaneEnabledAttribute = 'powerbi-settings-nav-content-pane-enabled';
+	    Report.typeAttribute = 'powerbi-type';
+	    Report.type = "Report";
+	    return Report;
+	}(embed.Embed));
+	exports.Report = Report;
 
 
 /***/ }),
 /* 8 */
 /***/ (function(module, exports, __webpack_require__) {
 
-=======
-
-
-/***/ }),
-/* 8 */
-/***/ (function(module, exports, __webpack_require__) {
-
->>>>>>> fab62f38
-	var visualDescriptor_1 = __webpack_require__(9);
-	var models = __webpack_require__(5);
-	var utils = __webpack_require__(3);
-	var errors = __webpack_require__(6);
-	/**
-	 * A Power BI report page
-	 *
-	 * @export
-	 * @class Page
-	 * @implements {IPageNode}
-	 * @implements {IFilterable}
-	 */
-	var Page = (function () {
-	    /**
-	     * Creates an instance of a Power BI report page.
-	     *
-	     * @param {IReportNode} report
-	     * @param {string} name
-	     * @param {string} [displayName]
-	     * @param {boolean} [isActivePage]
-	     * @param {models.SectionVisibility} [visibility]
-	     */
-	    function Page(report, name, displayName, isActivePage, visibility, defaultSize, defaultDisplayOption) {
-	        this.report = report;
-	        this.name = name;
-	        this.displayName = displayName;
-	        this.isActive = isActivePage;
-	        this.visibility = visibility;
-	        this.defaultSize = defaultSize;
-	        this.defaultDisplayOption = defaultDisplayOption;
-	    }
-	    /**
-	     * Gets all page level filters within the report.
-	     *
-	     * ```javascript
-	     * page.getFilters()
-	     *  .then(filters => { ... });
-	     * ```
-	     *
-	     * @returns {(Promise<models.IFilter[]>)}
-	     */
-	    Page.prototype.getFilters = function () {
-	        return this.report.service.hpm.get("/report/pages/" + this.name + "/filters", { uid: this.report.config.uniqueId }, this.report.iframe.contentWindow)
-	            .then(function (response) { return response.body; }, function (response) {
-	            throw response.body;
-	        });
-	    };
-	    /**
-	     * Removes all filters from this page of the report.
-	     *
-	     * ```javascript
-	     * page.removeFilters();
-	     * ```
-	     *
-	     * @returns {Promise<void>}
-	     */
-	    Page.prototype.removeFilters = function () {
-	        return this.setFilters([]);
-	    };
-	    /**
-	     * Makes the current page the active page of the report.
-	     *
-	     * ```javascripot
-	     * page.setActive();
-	     * ```
-	     *
-	     * @returns {Promise<void>}
-	     */
-	    Page.prototype.setActive = function () {
-	        var page = {
-	            name: this.name,
-	            displayName: null,
-	            isActive: true
-	        };
-	        return this.report.service.hpm.put('/report/pages/active', page, { uid: this.report.config.uniqueId }, this.report.iframe.contentWindow)
-	            .catch(function (response) {
-	            throw response.body;
-	        });
-	    };
-	    /**
-	     * Sets all filters on the current page.
-	     *
-	     * ```javascript
-	     * page.setFilters(filters);
-	     *   .catch(errors => { ... });
-	     * ```
-	     *
-	     * @param {(models.IFilter[])} filters
-	     * @returns {Promise<void>}
-	     */
-	    Page.prototype.setFilters = function (filters) {
-	        return this.report.service.hpm.put("/report/pages/" + this.name + "/filters", filters, { uid: this.report.config.uniqueId }, this.report.iframe.contentWindow)
-	            .catch(function (response) {
-	            throw response.body;
-	        });
-	    };
-	    /**
-	     * Gets all the visuals on the page.
-	     *
-	     * ```javascript
-	     * page.getVisuals()
-	     *   .then(visuals => { ... });
-	     * ```
-	     *
-	     * @returns {Promise<VisualDescriptor[]>}
-	     */
-	    Page.prototype.getVisuals = function () {
-	        var _this = this;
-	        if (utils.isRDLEmbed(this.report.config.embedUrl)) {
-	            return Promise.reject(errors.APINotSupportedForRDLError);
-	        }
-	        return this.report.service.hpm.get("/report/pages/" + this.name + "/visuals", { uid: this.report.config.uniqueId }, this.report.iframe.contentWindow)
-	            .then(function (response) {
-	            return response.body
-	                .map(function (visual) {
-	                return new visualDescriptor_1.VisualDescriptor(_this, visual.name, visual.title, visual.type, visual.layout);
-	            });
-	        }, function (response) {
-	            throw response.body;
-	        });
-	    };
-	    /**
-	     * Checks if page has layout.
-	     *
-	     * ```javascript
-	     * page.hasLayout(layoutType)
-	     *  .then(hasLayout: boolean => { ... });
-	     * ```
-	     *
-	     * @returns {(Promise<boolean>)}
-	     */
-	    Page.prototype.hasLayout = function (layoutType) {
-	        if (utils.isRDLEmbed(this.report.config.embedUrl)) {
-	            return Promise.reject(errors.APINotSupportedForRDLError);
-	        }
-	        var layoutTypeEnum = models.LayoutType[layoutType];
-	        return this.report.service.hpm.get("/report/pages/" + this.name + "/layoutTypes/" + layoutTypeEnum, { uid: this.report.config.uniqueId }, this.report.iframe.contentWindow)
-	            .then(function (response) { return response.body; }, function (response) {
-	            throw response.body;
-	        });
-	    };
-	    return Page;
-	}());
-	exports.Page = Page;
+	var visualDescriptor_1 = __webpack_require__(9);
+	var models = __webpack_require__(5);
+	var utils = __webpack_require__(3);
+	var errors = __webpack_require__(6);
+	/**
+	 * A Power BI report page
+	 *
+	 * @export
+	 * @class Page
+	 * @implements {IPageNode}
+	 * @implements {IFilterable}
+	 */
+	var Page = (function () {
+	    /**
+	     * Creates an instance of a Power BI report page.
+	     *
+	     * @param {IReportNode} report
+	     * @param {string} name
+	     * @param {string} [displayName]
+	     * @param {boolean} [isActivePage]
+	     * @param {models.SectionVisibility} [visibility]
+	     */
+	    function Page(report, name, displayName, isActivePage, visibility, defaultSize, defaultDisplayOption) {
+	        this.report = report;
+	        this.name = name;
+	        this.displayName = displayName;
+	        this.isActive = isActivePage;
+	        this.visibility = visibility;
+	        this.defaultSize = defaultSize;
+	        this.defaultDisplayOption = defaultDisplayOption;
+	    }
+	    /**
+	     * Gets all page level filters within the report.
+	     *
+	     * ```javascript
+	     * page.getFilters()
+	     *  .then(filters => { ... });
+	     * ```
+	     *
+	     * @returns {(Promise<models.IFilter[]>)}
+	     */
+	    Page.prototype.getFilters = function () {
+	        return this.report.service.hpm.get("/report/pages/" + this.name + "/filters", { uid: this.report.config.uniqueId }, this.report.iframe.contentWindow)
+	            .then(function (response) { return response.body; }, function (response) {
+	            throw response.body;
+	        });
+	    };
+	    /**
+	     * Removes all filters from this page of the report.
+	     *
+	     * ```javascript
+	     * page.removeFilters();
+	     * ```
+	     *
+	     * @returns {Promise<void>}
+	     */
+	    Page.prototype.removeFilters = function () {
+	        return this.setFilters([]);
+	    };
+	    /**
+	     * Makes the current page the active page of the report.
+	     *
+	     * ```javascripot
+	     * page.setActive();
+	     * ```
+	     *
+	     * @returns {Promise<void>}
+	     */
+	    Page.prototype.setActive = function () {
+	        var page = {
+	            name: this.name,
+	            displayName: null,
+	            isActive: true
+	        };
+	        return this.report.service.hpm.put('/report/pages/active', page, { uid: this.report.config.uniqueId }, this.report.iframe.contentWindow)
+	            .catch(function (response) {
+	            throw response.body;
+	        });
+	    };
+	    /**
+	     * Sets all filters on the current page.
+	     *
+	     * ```javascript
+	     * page.setFilters(filters);
+	     *   .catch(errors => { ... });
+	     * ```
+	     *
+	     * @param {(models.IFilter[])} filters
+	     * @returns {Promise<void>}
+	     */
+	    Page.prototype.setFilters = function (filters) {
+	        return this.report.service.hpm.put("/report/pages/" + this.name + "/filters", filters, { uid: this.report.config.uniqueId }, this.report.iframe.contentWindow)
+	            .catch(function (response) {
+	            throw response.body;
+	        });
+	    };
+	    /**
+	     * Gets all the visuals on the page.
+	     *
+	     * ```javascript
+	     * page.getVisuals()
+	     *   .then(visuals => { ... });
+	     * ```
+	     *
+	     * @returns {Promise<VisualDescriptor[]>}
+	     */
+	    Page.prototype.getVisuals = function () {
+	        var _this = this;
+	        if (utils.isRDLEmbed(this.report.config.embedUrl)) {
+	            return Promise.reject(errors.APINotSupportedForRDLError);
+	        }
+	        return this.report.service.hpm.get("/report/pages/" + this.name + "/visuals", { uid: this.report.config.uniqueId }, this.report.iframe.contentWindow)
+	            .then(function (response) {
+	            return response.body
+	                .map(function (visual) {
+	                return new visualDescriptor_1.VisualDescriptor(_this, visual.name, visual.title, visual.type, visual.layout);
+	            });
+	        }, function (response) {
+	            throw response.body;
+	        });
+	    };
+	    /**
+	     * Checks if page has layout.
+	     *
+	     * ```javascript
+	     * page.hasLayout(layoutType)
+	     *  .then(hasLayout: boolean => { ... });
+	     * ```
+	     *
+	     * @returns {(Promise<boolean>)}
+	     */
+	    Page.prototype.hasLayout = function (layoutType) {
+	        if (utils.isRDLEmbed(this.report.config.embedUrl)) {
+	            return Promise.reject(errors.APINotSupportedForRDLError);
+	        }
+	        var layoutTypeEnum = models.LayoutType[layoutType];
+	        return this.report.service.hpm.get("/report/pages/" + this.name + "/layoutTypes/" + layoutTypeEnum, { uid: this.report.config.uniqueId }, this.report.iframe.contentWindow)
+	            .then(function (response) { return response.body; }, function (response) {
+	            throw response.body;
+	        });
+	    };
+	    return Page;
+	}());
+	exports.Page = Page;
 
 
 /***/ }),
 /* 9 */
 /***/ (function(module, exports) {
 
-	/**
-	 * A Power BI visual within a page
-	 *
-	 * @export
-	 * @class VisualDescriptor
-	 * @implements {IVisualNode}
-	 */
-	var VisualDescriptor = (function () {
-	    function VisualDescriptor(page, name, title, type, layout) {
-	        this.name = name;
-	        this.title = title;
-	        this.type = type;
-	        this.layout = layout;
-	        this.page = page;
-	    }
-	    /**
-	     * Gets all visual level filters of the current visual.
-	     *
-	     * ```javascript
-	     * visual.getFilters()
-	     *  .then(filters => { ... });
-	     * ```
-	     *
-	     * @returns {(Promise<models.IFilter[]>)}
-	     */
-	    VisualDescriptor.prototype.getFilters = function () {
-	        return this.page.report.service.hpm.get("/report/pages/" + this.page.name + "/visuals/" + this.name + "/filters", { uid: this.page.report.config.uniqueId }, this.page.report.iframe.contentWindow)
-	            .then(function (response) { return response.body; }, function (response) {
-	            throw response.body;
-	        });
-	    };
-	    /**
-	     * Removes all filters from the current visual.
-	     *
-	     * ```javascript
-	     * visual.removeFilters();
-	     * ```
-	     *
-	     * @returns {Promise<void>}
-	     */
-	    VisualDescriptor.prototype.removeFilters = function () {
-	        return this.setFilters([]);
-	    };
-	    /**
-	     * Sets the filters on the current visual to 'filters'.
-	     *
-	     * ```javascript
-	     * visual.setFilters(filters);
-	     *   .catch(errors => { ... });
-	     * ```
-	     *
-	     * @param {(models.IFilter[])} filters
-	     * @returns {Promise<void>}
-	     */
-	    VisualDescriptor.prototype.setFilters = function (filters) {
-	        return this.page.report.service.hpm.put("/report/pages/" + this.page.name + "/visuals/" + this.name + "/filters", filters, { uid: this.page.report.config.uniqueId }, this.page.report.iframe.contentWindow)
-	            .catch(function (response) {
-	            throw response.body;
-	        });
-	    };
-	    /**
-	     * Exports Visual data.
-	     * Can export up to 30K rows.
-	     * @param rows: Optional. Default value is 30K, maximum value is 30K as well.
-	     * @param exportDataType: Optional. Default is models.ExportDataType.Summarized.
-	     * ```javascript
-	     * visual.exportData()
-	     *  .then(data => { ... });
-	     * ```
-	     *
-	     * @returns {(Promise<models.ExportDataType>)}
-	     */
-	    VisualDescriptor.prototype.exportData = function (exportDataType, rows) {
-	        var exportDataRequestBody = {
-	            rows: rows,
-	            exportDataType: exportDataType
-	        };
-	        return this.page.report.service.hpm.post("/report/pages/" + this.page.name + "/visuals/" + this.name + "/exportData", exportDataRequestBody, { uid: this.page.report.config.uniqueId }, this.page.report.iframe.contentWindow)
-	            .then(function (response) { return response.body; }, function (response) {
-	            throw response.body;
-	        });
-	    };
-	    /**
-	     * Set slicer state.
-	     * Works only for visuals of type slicer.
-	     * @param state: A new state which contains the slicer filters.
-	     * ```javascript
-	     * visual.setSlicerState()
-	     *  .then(() => { ... });
-	     * ```
-	     */
-	    VisualDescriptor.prototype.setSlicerState = function (state) {
-	        return this.page.report.service.hpm.put("/report/pages/" + this.page.name + "/visuals/" + this.name + "/slicer", state, { uid: this.page.report.config.uniqueId }, this.page.report.iframe.contentWindow)
-	            .catch(function (response) {
-	            throw response.body;
-	        });
-	    };
-	    /**
-	     * Get slicer state.
-	     * Works only for visuals of type slicer.
-	     *
-	     * ```javascript
-	     * visual.getSlicerState()
-	     *  .then(state => { ... });
-	     * ```
-	     *
-	     * @returns {(Promise<models.ISlicerState>)}
-	     */
-	    VisualDescriptor.prototype.getSlicerState = function () {
-	        return this.page.report.service.hpm.get("/report/pages/" + this.page.name + "/visuals/" + this.name + "/slicer", { uid: this.page.report.config.uniqueId }, this.page.report.iframe.contentWindow)
-	            .then(function (response) { return response.body; }, function (response) {
-	            throw response.body;
-	        });
-	    };
-	    /**
-	     * Clone existing visual to a new instance.
-	     *
-	     * @returns {(Promise<models.ICloneVisualResponse>)}
-	     */
-	    VisualDescriptor.prototype.clone = function (request) {
-	        if (request === void 0) { request = {}; }
-	        return this.page.report.service.hpm.post("/report/pages/" + this.page.name + "/visuals/" + this.name + "/clone", request, { uid: this.page.report.config.uniqueId }, this.page.report.iframe.contentWindow)
-	            .then(function (response) { return response.body; }, function (response) {
-	            throw response.body;
-	        });
-	    };
-	    /**
-	     * Sort a visual by dataField and direction.
-	     *
-	     * @param request: Sort by visual request.
-	     *
-	     * ```javascript
-	     * visual.sortBy(request)
-	     *  .then(() => { ... });
-	     * ```
-	     */
-	    VisualDescriptor.prototype.sortBy = function (request) {
-	        return this.page.report.service.hpm.put("/report/pages/" + this.page.name + "/visuals/" + this.name + "/sortBy", request, { uid: this.page.report.config.uniqueId }, this.page.report.iframe.contentWindow)
-	            .catch(function (response) {
-	            throw response.body;
-	        });
-	    };
-	    return VisualDescriptor;
-	}());
-	exports.VisualDescriptor = VisualDescriptor;
+	/**
+	 * A Power BI visual within a page
+	 *
+	 * @export
+	 * @class VisualDescriptor
+	 * @implements {IVisualNode}
+	 */
+	var VisualDescriptor = (function () {
+	    function VisualDescriptor(page, name, title, type, layout) {
+	        this.name = name;
+	        this.title = title;
+	        this.type = type;
+	        this.layout = layout;
+	        this.page = page;
+	    }
+	    /**
+	     * Gets all visual level filters of the current visual.
+	     *
+	     * ```javascript
+	     * visual.getFilters()
+	     *  .then(filters => { ... });
+	     * ```
+	     *
+	     * @returns {(Promise<models.IFilter[]>)}
+	     */
+	    VisualDescriptor.prototype.getFilters = function () {
+	        return this.page.report.service.hpm.get("/report/pages/" + this.page.name + "/visuals/" + this.name + "/filters", { uid: this.page.report.config.uniqueId }, this.page.report.iframe.contentWindow)
+	            .then(function (response) { return response.body; }, function (response) {
+	            throw response.body;
+	        });
+	    };
+	    /**
+	     * Removes all filters from the current visual.
+	     *
+	     * ```javascript
+	     * visual.removeFilters();
+	     * ```
+	     *
+	     * @returns {Promise<void>}
+	     */
+	    VisualDescriptor.prototype.removeFilters = function () {
+	        return this.setFilters([]);
+	    };
+	    /**
+	     * Sets the filters on the current visual to 'filters'.
+	     *
+	     * ```javascript
+	     * visual.setFilters(filters);
+	     *   .catch(errors => { ... });
+	     * ```
+	     *
+	     * @param {(models.IFilter[])} filters
+	     * @returns {Promise<void>}
+	     */
+	    VisualDescriptor.prototype.setFilters = function (filters) {
+	        return this.page.report.service.hpm.put("/report/pages/" + this.page.name + "/visuals/" + this.name + "/filters", filters, { uid: this.page.report.config.uniqueId }, this.page.report.iframe.contentWindow)
+	            .catch(function (response) {
+	            throw response.body;
+	        });
+	    };
+	    /**
+	     * Exports Visual data.
+	     * Can export up to 30K rows.
+	     * @param rows: Optional. Default value is 30K, maximum value is 30K as well.
+	     * @param exportDataType: Optional. Default is models.ExportDataType.Summarized.
+	     * ```javascript
+	     * visual.exportData()
+	     *  .then(data => { ... });
+	     * ```
+	     *
+	     * @returns {(Promise<models.ExportDataType>)}
+	     */
+	    VisualDescriptor.prototype.exportData = function (exportDataType, rows) {
+	        var exportDataRequestBody = {
+	            rows: rows,
+	            exportDataType: exportDataType
+	        };
+	        return this.page.report.service.hpm.post("/report/pages/" + this.page.name + "/visuals/" + this.name + "/exportData", exportDataRequestBody, { uid: this.page.report.config.uniqueId }, this.page.report.iframe.contentWindow)
+	            .then(function (response) { return response.body; }, function (response) {
+	            throw response.body;
+	        });
+	    };
+	    /**
+	     * Set slicer state.
+	     * Works only for visuals of type slicer.
+	     * @param state: A new state which contains the slicer filters.
+	     * ```javascript
+	     * visual.setSlicerState()
+	     *  .then(() => { ... });
+	     * ```
+	     */
+	    VisualDescriptor.prototype.setSlicerState = function (state) {
+	        return this.page.report.service.hpm.put("/report/pages/" + this.page.name + "/visuals/" + this.name + "/slicer", state, { uid: this.page.report.config.uniqueId }, this.page.report.iframe.contentWindow)
+	            .catch(function (response) {
+	            throw response.body;
+	        });
+	    };
+	    /**
+	     * Get slicer state.
+	     * Works only for visuals of type slicer.
+	     *
+	     * ```javascript
+	     * visual.getSlicerState()
+	     *  .then(state => { ... });
+	     * ```
+	     *
+	     * @returns {(Promise<models.ISlicerState>)}
+	     */
+	    VisualDescriptor.prototype.getSlicerState = function () {
+	        return this.page.report.service.hpm.get("/report/pages/" + this.page.name + "/visuals/" + this.name + "/slicer", { uid: this.page.report.config.uniqueId }, this.page.report.iframe.contentWindow)
+	            .then(function (response) { return response.body; }, function (response) {
+	            throw response.body;
+	        });
+	    };
+	    /**
+	     * Clone existing visual to a new instance.
+	     *
+	     * @returns {(Promise<models.ICloneVisualResponse>)}
+	     */
+	    VisualDescriptor.prototype.clone = function (request) {
+	        if (request === void 0) { request = {}; }
+	        return this.page.report.service.hpm.post("/report/pages/" + this.page.name + "/visuals/" + this.name + "/clone", request, { uid: this.page.report.config.uniqueId }, this.page.report.iframe.contentWindow)
+	            .then(function (response) { return response.body; }, function (response) {
+	            throw response.body;
+	        });
+	    };
+	    /**
+	     * Sort a visual by dataField and direction.
+	     *
+	     * @param request: Sort by visual request.
+	     *
+	     * ```javascript
+	     * visual.sortBy(request)
+	     *  .then(() => { ... });
+	     * ```
+	     */
+	    VisualDescriptor.prototype.sortBy = function (request) {
+	        return this.page.report.service.hpm.put("/report/pages/" + this.page.name + "/visuals/" + this.name + "/sortBy", request, { uid: this.page.report.config.uniqueId }, this.page.report.iframe.contentWindow)
+	            .catch(function (response) {
+	            throw response.body;
+	        });
+	    };
+	    return VisualDescriptor;
+	}());
+	exports.VisualDescriptor = VisualDescriptor;
 
 
 /***/ }),
 /* 10 */
 /***/ (function(module, exports) {
 
-	var Defaults = (function () {
-	    function Defaults() {
-	    }
-	    Defaults.defaultSettings = {
-	        filterPaneEnabled: true
-	    };
-	    Defaults.defaultQnaSettings = {
-	        filterPaneEnabled: false
-	    };
-	    return Defaults;
-	}());
-	exports.Defaults = Defaults;
+	var Defaults = (function () {
+	    function Defaults() {
+	    }
+	    Defaults.defaultSettings = {
+	        filterPaneEnabled: true
+	    };
+	    Defaults.defaultQnaSettings = {
+	        filterPaneEnabled: false
+	    };
+	    return Defaults;
+	}());
+	exports.Defaults = Defaults;
 
 
 /***/ }),
 /* 11 */
 /***/ (function(module, exports, __webpack_require__) {
 
-	var utils = __webpack_require__(3);
-	var errors = __webpack_require__(6);
-	/**
-	 * Manages report bookmarks.
-	 *
-	 * @export
-	 * @class BookmarksManager
-	 * @implements {IBookmarksManager}
-	 */
-	var BookmarksManager = (function () {
-	    function BookmarksManager(service, config, iframe) {
-	        this.service = service;
-	        this.config = config;
-	        this.iframe = iframe;
-	    }
-	    /**
-	     * Gets bookmarks that are defined in the report.
-	     *
-	     * ```javascript
-	     * // Gets bookmarks that are defined in the report
-	     * bookmarksManager.getBookmarks()
-	     *   .then(bookmarks => {
-	     *     ...
-	     *   });
-	     * ```
-	     *
-	     * @returns {Promise<models.IReportBookmark[]>}
-	     */
-	    BookmarksManager.prototype.getBookmarks = function () {
-	        if (utils.isRDLEmbed(this.config.embedUrl)) {
-	            return Promise.reject(errors.APINotSupportedForRDLError);
-	        }
-	        return this.service.hpm.get("/report/bookmarks", { uid: this.config.uniqueId }, this.iframe.contentWindow)
-	            .then(function (response) { return response.body; }, function (response) {
-	            throw response.body;
-	        });
-	    };
-	    /**
-	     * Apply bookmark By name.
-	     *
-	     * ```javascript
-	     * bookmarksManager.apply(bookmarkName)
-	     * ```
-	     *
-	     * @returns {Promise<void>}
-	     */
-	    BookmarksManager.prototype.apply = function (bookmarkName) {
-	        if (utils.isRDLEmbed(this.config.embedUrl)) {
-	            return Promise.reject(errors.APINotSupportedForRDLError);
-	        }
-	        var request = {
-	            name: bookmarkName
-	        };
-	        return this.service.hpm.post("/report/bookmarks/applyByName", request, { uid: this.config.uniqueId }, this.iframe.contentWindow)
-	            .catch(function (response) {
-	            throw response.body;
-	        });
-	    };
-	    /**
-	     * Play bookmarks: Enter or Exit bookmarks presentation mode.
-	     *
-	     * ```javascript
-	     * // Enter presentation mode.
-	     * bookmarksManager.play(true)
-	     * ```
-	     *
-	     * @returns {Promise<void>}
-	     */
-	    BookmarksManager.prototype.play = function (playMode) {
-	        if (utils.isRDLEmbed(this.config.embedUrl)) {
-	            return Promise.reject(errors.APINotSupportedForRDLError);
-	        }
-	        var playBookmarkRequest = {
-	            playMode: playMode
-	        };
-	        return this.service.hpm.post("/report/bookmarks/play", playBookmarkRequest, { uid: this.config.uniqueId }, this.iframe.contentWindow)
-	            .catch(function (response) {
-	            throw response.body;
-	        });
-	    };
-	    /**
-	     * Capture bookmark from current state.
-	     *
-	     * ```javascript
-	     * bookmarksManager.capture()
-	     * ```
-	     *
-	     * @returns {Promise<models.IReportBookmark>}
-	     */
-	    BookmarksManager.prototype.capture = function () {
-	        if (utils.isRDLEmbed(this.config.embedUrl)) {
-	            return Promise.reject(errors.APINotSupportedForRDLError);
-	        }
-	        return this.service.hpm.post("/report/bookmarks/capture", null, { uid: this.config.uniqueId }, this.iframe.contentWindow)
-	            .then(function (response) { return response.body; }, function (response) {
-	            throw response.body;
-	        });
-	    };
-	    /**
-	     * Apply bookmark state.
-	     *
-	     * ```javascript
-	     * bookmarksManager.applyState(bookmarkName)
-	     * ```
-	     *
-	     * @returns {Promise<void>}
-	     */
-	    BookmarksManager.prototype.applyState = function (state) {
-	        if (utils.isRDLEmbed(this.config.embedUrl)) {
-	            return Promise.reject(errors.APINotSupportedForRDLError);
-	        }
-	        var request = {
-	            state: state
-	        };
-	        return this.service.hpm.post("/report/bookmarks/applyState", request, { uid: this.config.uniqueId }, this.iframe.contentWindow)
-	            .catch(function (response) {
-	            throw response.body;
-	        });
-	    };
-	    return BookmarksManager;
-	}());
-	exports.BookmarksManager = BookmarksManager;
+	var utils = __webpack_require__(3);
+	var errors = __webpack_require__(6);
+	/**
+	 * Manages report bookmarks.
+	 *
+	 * @export
+	 * @class BookmarksManager
+	 * @implements {IBookmarksManager}
+	 */
+	var BookmarksManager = (function () {
+	    function BookmarksManager(service, config, iframe) {
+	        this.service = service;
+	        this.config = config;
+	        this.iframe = iframe;
+	    }
+	    /**
+	     * Gets bookmarks that are defined in the report.
+	     *
+	     * ```javascript
+	     * // Gets bookmarks that are defined in the report
+	     * bookmarksManager.getBookmarks()
+	     *   .then(bookmarks => {
+	     *     ...
+	     *   });
+	     * ```
+	     *
+	     * @returns {Promise<models.IReportBookmark[]>}
+	     */
+	    BookmarksManager.prototype.getBookmarks = function () {
+	        if (utils.isRDLEmbed(this.config.embedUrl)) {
+	            return Promise.reject(errors.APINotSupportedForRDLError);
+	        }
+	        return this.service.hpm.get("/report/bookmarks", { uid: this.config.uniqueId }, this.iframe.contentWindow)
+	            .then(function (response) { return response.body; }, function (response) {
+	            throw response.body;
+	        });
+	    };
+	    /**
+	     * Apply bookmark By name.
+	     *
+	     * ```javascript
+	     * bookmarksManager.apply(bookmarkName)
+	     * ```
+	     *
+	     * @returns {Promise<void>}
+	     */
+	    BookmarksManager.prototype.apply = function (bookmarkName) {
+	        if (utils.isRDLEmbed(this.config.embedUrl)) {
+	            return Promise.reject(errors.APINotSupportedForRDLError);
+	        }
+	        var request = {
+	            name: bookmarkName
+	        };
+	        return this.service.hpm.post("/report/bookmarks/applyByName", request, { uid: this.config.uniqueId }, this.iframe.contentWindow)
+	            .catch(function (response) {
+	            throw response.body;
+	        });
+	    };
+	    /**
+	     * Play bookmarks: Enter or Exit bookmarks presentation mode.
+	     *
+	     * ```javascript
+	     * // Enter presentation mode.
+	     * bookmarksManager.play(true)
+	     * ```
+	     *
+	     * @returns {Promise<void>}
+	     */
+	    BookmarksManager.prototype.play = function (playMode) {
+	        if (utils.isRDLEmbed(this.config.embedUrl)) {
+	            return Promise.reject(errors.APINotSupportedForRDLError);
+	        }
+	        var playBookmarkRequest = {
+	            playMode: playMode
+	        };
+	        return this.service.hpm.post("/report/bookmarks/play", playBookmarkRequest, { uid: this.config.uniqueId }, this.iframe.contentWindow)
+	            .catch(function (response) {
+	            throw response.body;
+	        });
+	    };
+	    /**
+	     * Capture bookmark from current state.
+	     *
+	     * ```javascript
+	     * bookmarksManager.capture()
+	     * ```
+	     *
+	     * @returns {Promise<models.IReportBookmark>}
+	     */
+	    BookmarksManager.prototype.capture = function () {
+	        if (utils.isRDLEmbed(this.config.embedUrl)) {
+	            return Promise.reject(errors.APINotSupportedForRDLError);
+	        }
+	        return this.service.hpm.post("/report/bookmarks/capture", null, { uid: this.config.uniqueId }, this.iframe.contentWindow)
+	            .then(function (response) { return response.body; }, function (response) {
+	            throw response.body;
+	        });
+	    };
+	    /**
+	     * Apply bookmark state.
+	     *
+	     * ```javascript
+	     * bookmarksManager.applyState(bookmarkName)
+	     * ```
+	     *
+	     * @returns {Promise<void>}
+	     */
+	    BookmarksManager.prototype.applyState = function (state) {
+	        if (utils.isRDLEmbed(this.config.embedUrl)) {
+	            return Promise.reject(errors.APINotSupportedForRDLError);
+	        }
+	        var request = {
+	            state: state
+	        };
+	        return this.service.hpm.post("/report/bookmarks/applyState", request, { uid: this.config.uniqueId }, this.iframe.contentWindow)
+	            .catch(function (response) {
+	            throw response.body;
+	        });
+	    };
+	    return BookmarksManager;
+	}());
+	exports.BookmarksManager = BookmarksManager;
 
 
 /***/ }),
 /* 12 */
 /***/ (function(module, exports, __webpack_require__) {
 
-	var __extends = (this && this.__extends) || function (d, b) {
-	    for (var p in b) if (b.hasOwnProperty(p)) d[p] = b[p];
-	    function __() { this.constructor = d; }
-	    d.prototype = b === null ? Object.create(b) : (__.prototype = b.prototype, new __());
-	};
-	var models = __webpack_require__(5);
-	var embed = __webpack_require__(2);
-	var utils = __webpack_require__(3);
-	var Create = (function (_super) {
-	    __extends(Create, _super);
-	    function Create(service, element, config, phasedRender, isBootstrap) {
-	        _super.call(this, service, element, config, /* iframe */ undefined, phasedRender, isBootstrap);
-	    }
-	    /**
-	     * Gets the dataset ID from the first available location: createConfig or embed url.
-	     *
-	     * @returns {string}
-	     */
-	    Create.prototype.getId = function () {
-	        var datasetId = (this.createConfig && this.createConfig.datasetId) ? this.createConfig.datasetId : Create.findIdFromEmbedUrl(this.config.embedUrl);
-	        if (typeof datasetId !== 'string' || datasetId.length === 0) {
-	            throw new Error('Dataset id is required, but it was not found. You must provide an id either as part of embed configuration.');
-	        }
-	        return datasetId;
-	    };
-	    /**
-	     * Validate create report configuration.
-	     */
-	    Create.prototype.validate = function (config) {
-	        return models.validateCreateReport(config);
-	    };
-	    /**
-	     * Handle config changes.
-	     *
-	     * @returns {void}
-	     */
-	    Create.prototype.configChanged = function (isBootstrap) {
-	        if (isBootstrap) {
-	            return;
-	        }
-	        var config = this.config;
-	        this.createConfig = {
-	            accessToken: config.accessToken,
-	            datasetId: config.datasetId || this.getId(),
-	            groupId: config.groupId,
-	            settings: config.settings,
-	            tokenType: config.tokenType,
-	            theme: config.theme
-	        };
-	    };
-	    Create.prototype.getDefaultEmbedUrlEndpoint = function () {
-	        return "reportEmbed";
-	    };
-	    /**
-	     * checks if the report is saved.
-	     *
-	     * ```javascript
-	     * report.isSaved()
-	     * ```
-	     *
-	     * @returns {Promise<boolean>}
-	     */
-	    Create.prototype.isSaved = function () {
-	        return utils.isSavedInternal(this.service.hpm, this.config.uniqueId, this.iframe.contentWindow);
-	    };
-	    /**
-	     * Adds the ability to get datasetId from url.
-	     * (e.g. http://embedded.powerbi.com/appTokenReportEmbed?datasetId=854846ed-2106-4dc2-bc58-eb77533bf2f1).
-	     *
-	     * By extracting the ID we can ensure that the ID is always explicitly provided as part of the create configuration.
-	     *
-	     * @static
-	     * @param {string} url
-	     * @returns {string}
-	     */
-	    Create.findIdFromEmbedUrl = function (url) {
-	        var datasetIdRegEx = /datasetId="?([^&]+)"?/;
-	        var datasetIdMatch = url.match(datasetIdRegEx);
-	        var datasetId;
-	        if (datasetIdMatch) {
-	            datasetId = datasetIdMatch[1];
-	        }
-	        return datasetId;
-	    };
-	    return Create;
-	}(embed.Embed));
-	exports.Create = Create;
+	var __extends = (this && this.__extends) || function (d, b) {
+	    for (var p in b) if (b.hasOwnProperty(p)) d[p] = b[p];
+	    function __() { this.constructor = d; }
+	    d.prototype = b === null ? Object.create(b) : (__.prototype = b.prototype, new __());
+	};
+	var models = __webpack_require__(5);
+	var embed = __webpack_require__(2);
+	var utils = __webpack_require__(3);
+	var Create = (function (_super) {
+	    __extends(Create, _super);
+	    function Create(service, element, config, phasedRender, isBootstrap) {
+	        _super.call(this, service, element, config, /* iframe */ undefined, phasedRender, isBootstrap);
+	    }
+	    /**
+	     * Gets the dataset ID from the first available location: createConfig or embed url.
+	     *
+	     * @returns {string}
+	     */
+	    Create.prototype.getId = function () {
+	        var datasetId = (this.createConfig && this.createConfig.datasetId) ? this.createConfig.datasetId : Create.findIdFromEmbedUrl(this.config.embedUrl);
+	        if (typeof datasetId !== 'string' || datasetId.length === 0) {
+	            throw new Error('Dataset id is required, but it was not found. You must provide an id either as part of embed configuration.');
+	        }
+	        return datasetId;
+	    };
+	    /**
+	     * Validate create report configuration.
+	     */
+	    Create.prototype.validate = function (config) {
+	        return models.validateCreateReport(config);
+	    };
+	    /**
+	     * Handle config changes.
+	     *
+	     * @returns {void}
+	     */
+	    Create.prototype.configChanged = function (isBootstrap) {
+	        if (isBootstrap) {
+	            return;
+	        }
+	        var config = this.config;
+	        this.createConfig = {
+	            accessToken: config.accessToken,
+	            datasetId: config.datasetId || this.getId(),
+	            groupId: config.groupId,
+	            settings: config.settings,
+	            tokenType: config.tokenType,
+	            theme: config.theme
+	        };
+	    };
+	    Create.prototype.getDefaultEmbedUrlEndpoint = function () {
+	        return "reportEmbed";
+	    };
+	    /**
+	     * checks if the report is saved.
+	     *
+	     * ```javascript
+	     * report.isSaved()
+	     * ```
+	     *
+	     * @returns {Promise<boolean>}
+	     */
+	    Create.prototype.isSaved = function () {
+	        return utils.isSavedInternal(this.service.hpm, this.config.uniqueId, this.iframe.contentWindow);
+	    };
+	    /**
+	     * Adds the ability to get datasetId from url.
+	     * (e.g. http://embedded.powerbi.com/appTokenReportEmbed?datasetId=854846ed-2106-4dc2-bc58-eb77533bf2f1).
+	     *
+	     * By extracting the ID we can ensure that the ID is always explicitly provided as part of the create configuration.
+	     *
+	     * @static
+	     * @param {string} url
+	     * @returns {string}
+	     */
+	    Create.findIdFromEmbedUrl = function (url) {
+	        var datasetIdRegEx = /datasetId="?([^&]+)"?/;
+	        var datasetIdMatch = url.match(datasetIdRegEx);
+	        var datasetId;
+	        if (datasetIdMatch) {
+	            datasetId = datasetIdMatch[1];
+	        }
+	        return datasetId;
+	    };
+	    return Create;
+	}(embed.Embed));
+	exports.Create = Create;
 
 
 /***/ }),
 /* 13 */
 /***/ (function(module, exports, __webpack_require__) {
 
-	var __extends = (this && this.__extends) || function (d, b) {
-	    for (var p in b) if (b.hasOwnProperty(p)) d[p] = b[p];
-	    function __() { this.constructor = d; }
-	    d.prototype = b === null ? Object.create(b) : (__.prototype = b.prototype, new __());
-	};
-	var embed = __webpack_require__(2);
-	var models = __webpack_require__(5);
-	/**
-	 * A Power BI Dashboard embed component
-	 *
-	 * @export
-	 * @class Dashboard
-	 * @extends {embed.Embed}
-	 * @implements {IDashboardNode}
-	 * @implements {IFilterable}
-	 */
-	var Dashboard = (function (_super) {
-	    __extends(Dashboard, _super);
-	    /**
-	     * Creates an instance of a Power BI Dashboard.
-	     *
-	     * @param {service.Service} service
-	     * @param {HTMLElement} element
-	     */
-	    function Dashboard(service, element, config, phasedRender, isBootstrap) {
-	        _super.call(this, service, element, config, /* iframe */ undefined, phasedRender, isBootstrap);
-	        this.loadPath = "/dashboard/load";
-	        this.phasedLoadPath = "/dashboard/prepare";
-	        Array.prototype.push.apply(this.allowedEvents, Dashboard.allowedEvents);
-	    }
-	    /**
-	     * This adds backwards compatibility for older config which used the dashboardId query param to specify dashboard id.
-	     * E.g. https://powerbi-df.analysis-df.windows.net/dashboardEmbedHost?dashboardId=e9363c62-edb6-4eac-92d3-2199c5ca2a9e
-	     *
-	     * By extracting the id we can ensure id is always explicitly provided as part of the load configuration.
-	     *
-	     * @static
-	     * @param {string} url
-	     * @returns {string}
-	     */
-	    Dashboard.findIdFromEmbedUrl = function (url) {
-	        var dashboardIdRegEx = /dashboardId="?([^&]+)"?/;
-	        var dashboardIdMatch = url.match(dashboardIdRegEx);
-	        var dashboardId;
-	        if (dashboardIdMatch) {
-	            dashboardId = dashboardIdMatch[1];
-	        }
-	        return dashboardId;
-	    };
-	    /**
-	     * Get dashboard id from first available location: options, attribute, embed url.
-	     *
-	     * @returns {string}
-	     */
-	    Dashboard.prototype.getId = function () {
-	        var config = this.config;
-	        var dashboardId = config.id || this.element.getAttribute(Dashboard.dashboardIdAttribute) || Dashboard.findIdFromEmbedUrl(config.embedUrl);
-	        if (typeof dashboardId !== 'string' || dashboardId.length === 0) {
-	            throw new Error("Dashboard id is required, but it was not found. You must provide an id either as part of embed configuration or as attribute '" + Dashboard.dashboardIdAttribute + "'.");
-	        }
-	        return dashboardId;
-	    };
-	    /**
-	     * Validate load configuration.
-	     */
-	    Dashboard.prototype.validate = function (baseConfig) {
-	        var config = baseConfig;
-	        var error = models.validateDashboardLoad(config);
-	        return error ? error : this.ValidatePageView(config.pageView);
-	    };
-	    /**
-	     * Handle config changes.
-	     *
-	     * @returns {void}
-	     */
-	    Dashboard.prototype.configChanged = function (isBootstrap) {
-	        if (isBootstrap) {
-	            return;
-	        }
-	        // Populate dashboard id into config object.
-	        this.config.id = this.getId();
-	    };
-	    Dashboard.prototype.getDefaultEmbedUrlEndpoint = function () {
-	        return "dashboardEmbed";
-	    };
-	    /**
-	     * Validate that pageView has a legal value: if page view is defined it must have one of the values defined in models.PageView
-	     */
-	    Dashboard.prototype.ValidatePageView = function (pageView) {
-	        if (pageView && pageView !== "fitToWidth" && pageView !== "oneColumn" && pageView !== "actualSize") {
-	            return [{ message: "pageView must be one of the followings: fitToWidth, oneColumn, actualSize" }];
-	        }
-	    };
-	    Dashboard.allowedEvents = ["tileClicked", "error"];
-	    Dashboard.dashboardIdAttribute = 'powerbi-dashboard-id';
-	    Dashboard.typeAttribute = 'powerbi-type';
-	    Dashboard.type = "Dashboard";
-	    return Dashboard;
-	}(embed.Embed));
-	exports.Dashboard = Dashboard;
+	var __extends = (this && this.__extends) || function (d, b) {
+	    for (var p in b) if (b.hasOwnProperty(p)) d[p] = b[p];
+	    function __() { this.constructor = d; }
+	    d.prototype = b === null ? Object.create(b) : (__.prototype = b.prototype, new __());
+	};
+	var embed = __webpack_require__(2);
+	var models = __webpack_require__(5);
+	/**
+	 * A Power BI Dashboard embed component
+	 *
+	 * @export
+	 * @class Dashboard
+	 * @extends {embed.Embed}
+	 * @implements {IDashboardNode}
+	 * @implements {IFilterable}
+	 */
+	var Dashboard = (function (_super) {
+	    __extends(Dashboard, _super);
+	    /**
+	     * Creates an instance of a Power BI Dashboard.
+	     *
+	     * @param {service.Service} service
+	     * @param {HTMLElement} element
+	     */
+	    function Dashboard(service, element, config, phasedRender, isBootstrap) {
+	        _super.call(this, service, element, config, /* iframe */ undefined, phasedRender, isBootstrap);
+	        this.loadPath = "/dashboard/load";
+	        this.phasedLoadPath = "/dashboard/prepare";
+	        Array.prototype.push.apply(this.allowedEvents, Dashboard.allowedEvents);
+	    }
+	    /**
+	     * This adds backwards compatibility for older config which used the dashboardId query param to specify dashboard id.
+	     * E.g. https://powerbi-df.analysis-df.windows.net/dashboardEmbedHost?dashboardId=e9363c62-edb6-4eac-92d3-2199c5ca2a9e
+	     *
+	     * By extracting the id we can ensure id is always explicitly provided as part of the load configuration.
+	     *
+	     * @static
+	     * @param {string} url
+	     * @returns {string}
+	     */
+	    Dashboard.findIdFromEmbedUrl = function (url) {
+	        var dashboardIdRegEx = /dashboardId="?([^&]+)"?/;
+	        var dashboardIdMatch = url.match(dashboardIdRegEx);
+	        var dashboardId;
+	        if (dashboardIdMatch) {
+	            dashboardId = dashboardIdMatch[1];
+	        }
+	        return dashboardId;
+	    };
+	    /**
+	     * Get dashboard id from first available location: options, attribute, embed url.
+	     *
+	     * @returns {string}
+	     */
+	    Dashboard.prototype.getId = function () {
+	        var config = this.config;
+	        var dashboardId = config.id || this.element.getAttribute(Dashboard.dashboardIdAttribute) || Dashboard.findIdFromEmbedUrl(config.embedUrl);
+	        if (typeof dashboardId !== 'string' || dashboardId.length === 0) {
+	            throw new Error("Dashboard id is required, but it was not found. You must provide an id either as part of embed configuration or as attribute '" + Dashboard.dashboardIdAttribute + "'.");
+	        }
+	        return dashboardId;
+	    };
+	    /**
+	     * Validate load configuration.
+	     */
+	    Dashboard.prototype.validate = function (baseConfig) {
+	        var config = baseConfig;
+	        var error = models.validateDashboardLoad(config);
+	        return error ? error : this.ValidatePageView(config.pageView);
+	    };
+	    /**
+	     * Handle config changes.
+	     *
+	     * @returns {void}
+	     */
+	    Dashboard.prototype.configChanged = function (isBootstrap) {
+	        if (isBootstrap) {
+	            return;
+	        }
+	        // Populate dashboard id into config object.
+	        this.config.id = this.getId();
+	    };
+	    Dashboard.prototype.getDefaultEmbedUrlEndpoint = function () {
+	        return "dashboardEmbed";
+	    };
+	    /**
+	     * Validate that pageView has a legal value: if page view is defined it must have one of the values defined in models.PageView
+	     */
+	    Dashboard.prototype.ValidatePageView = function (pageView) {
+	        if (pageView && pageView !== "fitToWidth" && pageView !== "oneColumn" && pageView !== "actualSize") {
+	            return [{ message: "pageView must be one of the followings: fitToWidth, oneColumn, actualSize" }];
+	        }
+	    };
+	    Dashboard.allowedEvents = ["tileClicked", "error"];
+	    Dashboard.dashboardIdAttribute = 'powerbi-dashboard-id';
+	    Dashboard.typeAttribute = 'powerbi-type';
+	    Dashboard.type = "Dashboard";
+	    return Dashboard;
+	}(embed.Embed));
+	exports.Dashboard = Dashboard;
 
 
 /***/ }),
 /* 14 */
 /***/ (function(module, exports, __webpack_require__) {
 
-	var __extends = (this && this.__extends) || function (d, b) {
-	    for (var p in b) if (b.hasOwnProperty(p)) d[p] = b[p];
-	    function __() { this.constructor = d; }
-	    d.prototype = b === null ? Object.create(b) : (__.prototype = b.prototype, new __());
-	};
-	var models = __webpack_require__(5);
-	var embed = __webpack_require__(2);
-	/**
-	 * The Power BI tile embed component
-	 *
-	 * @export
-	 * @class Tile
-	 * @extends {Embed}
-	 */
-	var Tile = (function (_super) {
-	    __extends(Tile, _super);
-	    function Tile(service, element, baseConfig, phasedRender, isBootstrap) {
-	        var config = baseConfig;
-	        _super.call(this, service, element, config, /* iframe */ undefined, phasedRender, isBootstrap);
-	        this.loadPath = "/tile/load";
-	        Array.prototype.push.apply(this.allowedEvents, Tile.allowedEvents);
-	    }
-	    /**
-	     * The ID of the tile
-	     *
-	     * @returns {string}
-	     */
-	    Tile.prototype.getId = function () {
-	        var config = this.config;
-	        var tileId = config.id || Tile.findIdFromEmbedUrl(this.config.embedUrl);
-	        if (typeof tileId !== 'string' || tileId.length === 0) {
-	            throw new Error("Tile id is required, but it was not found. You must provide an id either as part of embed configuration.");
-	        }
-	        return tileId;
-	    };
-	    /**
-	     * Validate load configuration.
-	     */
-	    Tile.prototype.validate = function (config) {
-	        var embedConfig = config;
-	        return models.validateTileLoad(embedConfig);
-	    };
-	    /**
-	     * Handle config changes.
-	     *
-	     * @returns {void}
-	     */
-	    Tile.prototype.configChanged = function (isBootstrap) {
-	        if (isBootstrap) {
-	            return;
-	        }
-	        // Populate tile id into config object.
-	        this.config.id = this.getId();
-	    };
-	    Tile.prototype.getDefaultEmbedUrlEndpoint = function () {
-	        return "tileEmbed";
-	    };
-	    /**
-	     * Adds the ability to get tileId from url.
-	     * By extracting the ID we can ensure that the ID is always explicitly provided as part of the load configuration.
-	     *
-	     * @static
-	     * @param {string} url
-	     * @returns {string}
-	     */
-	    Tile.findIdFromEmbedUrl = function (url) {
-	        var tileIdRegEx = /tileId="?([^&]+)"?/;
-	        var tileIdMatch = url.match(tileIdRegEx);
-	        var tileId;
-	        if (tileIdMatch) {
-	            tileId = tileIdMatch[1];
-	        }
-	        return tileId;
-	    };
-	    Tile.type = "Tile";
-	    Tile.allowedEvents = ["tileClicked", "tileLoaded"];
-	    return Tile;
-	}(embed.Embed));
-	exports.Tile = Tile;
+	var __extends = (this && this.__extends) || function (d, b) {
+	    for (var p in b) if (b.hasOwnProperty(p)) d[p] = b[p];
+	    function __() { this.constructor = d; }
+	    d.prototype = b === null ? Object.create(b) : (__.prototype = b.prototype, new __());
+	};
+	var models = __webpack_require__(5);
+	var embed = __webpack_require__(2);
+	/**
+	 * The Power BI tile embed component
+	 *
+	 * @export
+	 * @class Tile
+	 * @extends {Embed}
+	 */
+	var Tile = (function (_super) {
+	    __extends(Tile, _super);
+	    function Tile(service, element, baseConfig, phasedRender, isBootstrap) {
+	        var config = baseConfig;
+	        _super.call(this, service, element, config, /* iframe */ undefined, phasedRender, isBootstrap);
+	        this.loadPath = "/tile/load";
+	        Array.prototype.push.apply(this.allowedEvents, Tile.allowedEvents);
+	    }
+	    /**
+	     * The ID of the tile
+	     *
+	     * @returns {string}
+	     */
+	    Tile.prototype.getId = function () {
+	        var config = this.config;
+	        var tileId = config.id || Tile.findIdFromEmbedUrl(this.config.embedUrl);
+	        if (typeof tileId !== 'string' || tileId.length === 0) {
+	            throw new Error("Tile id is required, but it was not found. You must provide an id either as part of embed configuration.");
+	        }
+	        return tileId;
+	    };
+	    /**
+	     * Validate load configuration.
+	     */
+	    Tile.prototype.validate = function (config) {
+	        var embedConfig = config;
+	        return models.validateTileLoad(embedConfig);
+	    };
+	    /**
+	     * Handle config changes.
+	     *
+	     * @returns {void}
+	     */
+	    Tile.prototype.configChanged = function (isBootstrap) {
+	        if (isBootstrap) {
+	            return;
+	        }
+	        // Populate tile id into config object.
+	        this.config.id = this.getId();
+	    };
+	    Tile.prototype.getDefaultEmbedUrlEndpoint = function () {
+	        return "tileEmbed";
+	    };
+	    /**
+	     * Adds the ability to get tileId from url.
+	     * By extracting the ID we can ensure that the ID is always explicitly provided as part of the load configuration.
+	     *
+	     * @static
+	     * @param {string} url
+	     * @returns {string}
+	     */
+	    Tile.findIdFromEmbedUrl = function (url) {
+	        var tileIdRegEx = /tileId="?([^&]+)"?/;
+	        var tileIdMatch = url.match(tileIdRegEx);
+	        var tileId;
+	        if (tileIdMatch) {
+	            tileId = tileIdMatch[1];
+	        }
+	        return tileId;
+	    };
+	    Tile.type = "Tile";
+	    Tile.allowedEvents = ["tileClicked", "tileLoaded"];
+	    return Tile;
+	}(embed.Embed));
+	exports.Tile = Tile;
 
 
 /***/ }),
 /* 15 */
 /***/ (function(module, exports, __webpack_require__) {
 
-	var __extends = (this && this.__extends) || function (d, b) {
-	    for (var p in b) if (b.hasOwnProperty(p)) d[p] = b[p];
-	    function __() { this.constructor = d; }
-	    d.prototype = b === null ? Object.create(b) : (__.prototype = b.prototype, new __());
-	};
-	var models = __webpack_require__(5);
-	var embed = __webpack_require__(2);
-	/**
-	 * The Power BI Qna embed component
-	 *
-	 * @export
-	 * @class Qna
-	 * @extends {Embed}
-	 */
-	var Qna = (function (_super) {
-	    __extends(Qna, _super);
-	    function Qna(service, element, config, phasedRender, isBootstrap) {
-	        _super.call(this, service, element, config, /* iframe */ undefined, phasedRender, isBootstrap);
-	        this.loadPath = "/qna/load";
-	        this.phasedLoadPath = "/qna/prepare";
-	        Array.prototype.push.apply(this.allowedEvents, Qna.allowedEvents);
-	    }
-	    /**
-	     * The ID of the Qna embed component
-	     *
-	     * @returns {string}
-	     */
-	    Qna.prototype.getId = function () {
-	        return null;
-	    };
-	    /**
-	     * Change the question of the Q&A embed component
-	     *
-	     * @param question - question which will render Q&A data
-	     * @returns {string}
-	     */
-	    Qna.prototype.setQuestion = function (question) {
-	        var qnaData = {
-	            question: question
-	        };
-	        return this.service.hpm.post('/qna/interpret', qnaData, { uid: this.config.uniqueId }, this.iframe.contentWindow)
-	            .catch(function (response) {
-	            throw response.body;
-	        });
-	    };
-	    /**
-	     * Handle config changes.
-	     *
-	     * @returns {void}
-	     */
-	    Qna.prototype.configChanged = function (isBootstrap) {
-	        // Nothing to do in qna embed.
-	    };
-	    Qna.prototype.getDefaultEmbedUrlEndpoint = function () {
-	        return "qnaEmbed";
-	    };
-	    /**
-	     * Validate load configuration.
-	     */
-	    Qna.prototype.validate = function (config) {
-	        return models.validateLoadQnaConfiguration(config);
-	    };
-	    Qna.type = "Qna";
-	    Qna.allowedEvents = ["loaded", "visualRendered"];
-	    return Qna;
-	}(embed.Embed));
-	exports.Qna = Qna;
+	var __extends = (this && this.__extends) || function (d, b) {
+	    for (var p in b) if (b.hasOwnProperty(p)) d[p] = b[p];
+	    function __() { this.constructor = d; }
+	    d.prototype = b === null ? Object.create(b) : (__.prototype = b.prototype, new __());
+	};
+	var models = __webpack_require__(5);
+	var embed = __webpack_require__(2);
+	/**
+	 * The Power BI Qna embed component
+	 *
+	 * @export
+	 * @class Qna
+	 * @extends {Embed}
+	 */
+	var Qna = (function (_super) {
+	    __extends(Qna, _super);
+	    function Qna(service, element, config, phasedRender, isBootstrap) {
+	        _super.call(this, service, element, config, /* iframe */ undefined, phasedRender, isBootstrap);
+	        this.loadPath = "/qna/load";
+	        this.phasedLoadPath = "/qna/prepare";
+	        Array.prototype.push.apply(this.allowedEvents, Qna.allowedEvents);
+	    }
+	    /**
+	     * The ID of the Qna embed component
+	     *
+	     * @returns {string}
+	     */
+	    Qna.prototype.getId = function () {
+	        return null;
+	    };
+	    /**
+	     * Change the question of the Q&A embed component
+	     *
+	     * @param question - question which will render Q&A data
+	     * @returns {string}
+	     */
+	    Qna.prototype.setQuestion = function (question) {
+	        var qnaData = {
+	            question: question
+	        };
+	        return this.service.hpm.post('/qna/interpret', qnaData, { uid: this.config.uniqueId }, this.iframe.contentWindow)
+	            .catch(function (response) {
+	            throw response.body;
+	        });
+	    };
+	    /**
+	     * Handle config changes.
+	     *
+	     * @returns {void}
+	     */
+	    Qna.prototype.configChanged = function (isBootstrap) {
+	        // Nothing to do in qna embed.
+	    };
+	    Qna.prototype.getDefaultEmbedUrlEndpoint = function () {
+	        return "qnaEmbed";
+	    };
+	    /**
+	     * Validate load configuration.
+	     */
+	    Qna.prototype.validate = function (config) {
+	        return models.validateLoadQnaConfiguration(config);
+	    };
+	    Qna.type = "Qna";
+	    Qna.allowedEvents = ["loaded", "visualRendered"];
+	    return Qna;
+	}(embed.Embed));
+	exports.Qna = Qna;
 
 
 /***/ }),
 /* 16 */
 /***/ (function(module, exports, __webpack_require__) {
 
-	var __extends = (this && this.__extends) || function (d, b) {
-	    for (var p in b) if (b.hasOwnProperty(p)) d[p] = b[p];
-	    function __() { this.constructor = d; }
-	    d.prototype = b === null ? Object.create(b) : (__.prototype = b.prototype, new __());
-	};
-	var models = __webpack_require__(5);
-	var report_1 = __webpack_require__(7);
-	/**
-	 * The Power BI Visual embed component
-	 *
-	 * @export
-	 * @class Visual
-	 */
-	var Visual = (function (_super) {
-	    __extends(Visual, _super);
-	    /**
-	     * Creates an instance of a Power BI Single Visual.
-	     *
-	     * @param {service.Service} service
-	     * @param {HTMLElement} element
-	     * @param {embed.IEmbedConfiguration} config
-	     */
-	    function Visual(service, element, baseConfig, phasedRender, isBootstrap, iframe) {
-	        _super.call(this, service, element, baseConfig, phasedRender, isBootstrap, iframe);
-	    }
-	    Visual.prototype.load = function (baseConfig, phasedRender) {
-	        var config = baseConfig;
-	        if (!config.accessToken) {
-	            // bootstrap flow.
-	            return;
-	        }
-	        if (typeof config.pageName !== 'string' || config.pageName.length === 0) {
-	            throw new Error("Page name is required when embedding a visual.");
-	        }
-	        if (typeof config.visualName !== 'string' || config.visualName.length === 0) {
-	            throw new Error("Visual name is required, but it was not found. You must provide a visual name as part of embed configuration.");
-	        }
-	        // calculate custom layout settings and override config.
-	        var width = config.width ? config.width : this.iframe.offsetWidth;
-	        var height = config.height ? config.height : this.iframe.offsetHeight;
-	        var pageSize = {
-	            type: models.PageSizeType.Custom,
-	            width: width,
-	            height: height,
-	        };
-	        var pagesLayout = {};
-	        pagesLayout[config.pageName] = {
-	            defaultLayout: {
-	                displayState: {
-	                    mode: models.VisualContainerDisplayMode.Hidden
-	                }
-	            },
-	            visualsLayout: {}
-	        };
-	        pagesLayout[config.pageName].visualsLayout[config.visualName] = {
-	            displayState: {
-	                mode: models.VisualContainerDisplayMode.Visible
-	            },
-	            x: 1,
-	            y: 1,
-	            z: 1,
-	            width: pageSize.width,
-	            height: pageSize.height
-	        };
-	        config.settings = config.settings || {};
-	        config.settings.filterPaneEnabled = false;
-	        config.settings.navContentPaneEnabled = false;
-	        config.settings.layoutType = models.LayoutType.Custom;
-	        config.settings.customLayout = {
-	            displayOption: models.DisplayOption.FitToPage,
-	            pageSize: pageSize,
-	            pagesLayout: pagesLayout
-	        };
-	        return _super.prototype.load.call(this, config, phasedRender);
-	    };
-	    /**
-	     * Gets the list of pages within the report - not supported in visual embed.
-	     *
-	     * @returns {Promise<Page[]>}
-	     */
-	    Visual.prototype.getPages = function () {
-	        throw Visual.GetPagesNotSupportedError;
-	    };
-	    /**
-	     * Sets the active page of the report - not supported in visual embed.
-	     *
-	     * @param {string} pageName
-	     * @returns {Promise<void>}
-	     */
-	    Visual.prototype.setPage = function (pageName) {
-	        throw Visual.SetPageNotSupportedError;
-	    };
-	    /**
-	     * Gets filters that are applied to the filter level.
-	     * Default filter level is visual level.
-	     *
-	     * ```javascript
-	     * visual.getFilters(filtersLevel)
-	     *   .then(filters => {
-	     *     ...
-	     *   });
-	     * ```
-	     *
-	     * @returns {Promise<models.IFilter[]>}
-	     */
-	    Visual.prototype.getFilters = function (filtersLevel) {
-	        var url = this.getFiltersLevelUrl(filtersLevel);
-	        return this.service.hpm.get(url, { uid: this.config.uniqueId }, this.iframe.contentWindow)
-	            .then(function (response) { return response.body; }, function (response) {
-	            throw response.body;
-	        });
-	    };
-	    /**
-	     * Sets filters at the filter level.
-	     * Default filter level is visual level.
-	     *
-	     * ```javascript
-	     * const filters: [
-	     *    ...
-	     * ];
-	     *
-	     * visual.setFilters(filters, filtersLevel)
-	     *  .catch(errors => {
-	     *    ...
-	     *  });
-	     * ```
-	     *
-	     * @param {(models.IFilter[])} filters
-	     * @returns {Promise<void>}
-	     */
-	    Visual.prototype.setFilters = function (filters, filtersLevel) {
-	        var url = this.getFiltersLevelUrl(filtersLevel);
-	        return this.service.hpm.put(url, filters, { uid: this.config.uniqueId }, this.iframe.contentWindow)
-	            .catch(function (response) {
-	            throw response.body;
-	        });
-	    };
-	    /**
-	     * Removes all filters from the current filter level.
-	     * Default filter level is visual level.
-	     *
-	     * ```javascript
-	     * visual.removeFilters(filtersLevel);
-	     * ```
-	     *
-	     * @returns {Promise<void>}
-	     */
-	    Visual.prototype.removeFilters = function (filtersLevel) {
-	        return this.setFilters([], filtersLevel);
-	    };
-	    Visual.prototype.getFiltersLevelUrl = function (filtersLevel) {
-	        var config = this.config;
-	        switch (filtersLevel) {
-	            case models.FiltersLevel.Report:
-	                return "/report/filters";
-	            case models.FiltersLevel.Page:
-	                return "/report/pages/" + config.pageName + "/filters";
-	            default:
-	                return "/report/pages/" + config.pageName + "/visuals/" + config.visualName + "/filters";
-	        }
-	    };
-	    Visual.type = "visual";
-	    Visual.GetPagesNotSupportedError = "Get pages is not supported while embedding a visual.";
-	    Visual.SetPageNotSupportedError = "Set page is not supported while embedding a visual.";
-	    return Visual;
-	}(report_1.Report));
-	exports.Visual = Visual;
+	var __extends = (this && this.__extends) || function (d, b) {
+	    for (var p in b) if (b.hasOwnProperty(p)) d[p] = b[p];
+	    function __() { this.constructor = d; }
+	    d.prototype = b === null ? Object.create(b) : (__.prototype = b.prototype, new __());
+	};
+	var models = __webpack_require__(5);
+	var report_1 = __webpack_require__(7);
+	/**
+	 * The Power BI Visual embed component
+	 *
+	 * @export
+	 * @class Visual
+	 */
+	var Visual = (function (_super) {
+	    __extends(Visual, _super);
+	    /**
+	     * Creates an instance of a Power BI Single Visual.
+	     *
+	     * @param {service.Service} service
+	     * @param {HTMLElement} element
+	     * @param {embed.IEmbedConfiguration} config
+	     */
+	    function Visual(service, element, baseConfig, phasedRender, isBootstrap, iframe) {
+	        _super.call(this, service, element, baseConfig, phasedRender, isBootstrap, iframe);
+	    }
+	    Visual.prototype.load = function (baseConfig, phasedRender) {
+	        var config = baseConfig;
+	        if (!config.accessToken) {
+	            // bootstrap flow.
+	            return;
+	        }
+	        if (typeof config.pageName !== 'string' || config.pageName.length === 0) {
+	            throw new Error("Page name is required when embedding a visual.");
+	        }
+	        if (typeof config.visualName !== 'string' || config.visualName.length === 0) {
+	            throw new Error("Visual name is required, but it was not found. You must provide a visual name as part of embed configuration.");
+	        }
+	        // calculate custom layout settings and override config.
+	        var width = config.width ? config.width : this.iframe.offsetWidth;
+	        var height = config.height ? config.height : this.iframe.offsetHeight;
+	        var pageSize = {
+	            type: models.PageSizeType.Custom,
+	            width: width,
+	            height: height,
+	        };
+	        var pagesLayout = {};
+	        pagesLayout[config.pageName] = {
+	            defaultLayout: {
+	                displayState: {
+	                    mode: models.VisualContainerDisplayMode.Hidden
+	                }
+	            },
+	            visualsLayout: {}
+	        };
+	        pagesLayout[config.pageName].visualsLayout[config.visualName] = {
+	            displayState: {
+	                mode: models.VisualContainerDisplayMode.Visible
+	            },
+	            x: 1,
+	            y: 1,
+	            z: 1,
+	            width: pageSize.width,
+	            height: pageSize.height
+	        };
+	        config.settings = config.settings || {};
+	        config.settings.filterPaneEnabled = false;
+	        config.settings.navContentPaneEnabled = false;
+	        config.settings.layoutType = models.LayoutType.Custom;
+	        config.settings.customLayout = {
+	            displayOption: models.DisplayOption.FitToPage,
+	            pageSize: pageSize,
+	            pagesLayout: pagesLayout
+	        };
+	        return _super.prototype.load.call(this, config, phasedRender);
+	    };
+	    /**
+	     * Gets the list of pages within the report - not supported in visual embed.
+	     *
+	     * @returns {Promise<Page[]>}
+	     */
+	    Visual.prototype.getPages = function () {
+	        throw Visual.GetPagesNotSupportedError;
+	    };
+	    /**
+	     * Sets the active page of the report - not supported in visual embed.
+	     *
+	     * @param {string} pageName
+	     * @returns {Promise<void>}
+	     */
+	    Visual.prototype.setPage = function (pageName) {
+	        throw Visual.SetPageNotSupportedError;
+	    };
+	    /**
+	     * Gets filters that are applied to the filter level.
+	     * Default filter level is visual level.
+	     *
+	     * ```javascript
+	     * visual.getFilters(filtersLevel)
+	     *   .then(filters => {
+	     *     ...
+	     *   });
+	     * ```
+	     *
+	     * @returns {Promise<models.IFilter[]>}
+	     */
+	    Visual.prototype.getFilters = function (filtersLevel) {
+	        var url = this.getFiltersLevelUrl(filtersLevel);
+	        return this.service.hpm.get(url, { uid: this.config.uniqueId }, this.iframe.contentWindow)
+	            .then(function (response) { return response.body; }, function (response) {
+	            throw response.body;
+	        });
+	    };
+	    /**
+	     * Sets filters at the filter level.
+	     * Default filter level is visual level.
+	     *
+	     * ```javascript
+	     * const filters: [
+	     *    ...
+	     * ];
+	     *
+	     * visual.setFilters(filters, filtersLevel)
+	     *  .catch(errors => {
+	     *    ...
+	     *  });
+	     * ```
+	     *
+	     * @param {(models.IFilter[])} filters
+	     * @returns {Promise<void>}
+	     */
+	    Visual.prototype.setFilters = function (filters, filtersLevel) {
+	        var url = this.getFiltersLevelUrl(filtersLevel);
+	        return this.service.hpm.put(url, filters, { uid: this.config.uniqueId }, this.iframe.contentWindow)
+	            .catch(function (response) {
+	            throw response.body;
+	        });
+	    };
+	    /**
+	     * Removes all filters from the current filter level.
+	     * Default filter level is visual level.
+	     *
+	     * ```javascript
+	     * visual.removeFilters(filtersLevel);
+	     * ```
+	     *
+	     * @returns {Promise<void>}
+	     */
+	    Visual.prototype.removeFilters = function (filtersLevel) {
+	        return this.setFilters([], filtersLevel);
+	    };
+	    Visual.prototype.getFiltersLevelUrl = function (filtersLevel) {
+	        var config = this.config;
+	        switch (filtersLevel) {
+	            case models.FiltersLevel.Report:
+	                return "/report/filters";
+	            case models.FiltersLevel.Page:
+	                return "/report/pages/" + config.pageName + "/filters";
+	            default:
+	                return "/report/pages/" + config.pageName + "/visuals/" + config.visualName + "/filters";
+	        }
+	    };
+	    Visual.type = "visual";
+	    Visual.GetPagesNotSupportedError = "Get pages is not supported while embedding a visual.";
+	    Visual.SetPageNotSupportedError = "Set page is not supported while embedding a visual.";
+	    return Visual;
+	}(report_1.Report));
+	exports.Visual = Visual;
 
 
 /***/ }),
 /* 17 */
 /***/ (function(module, exports, __webpack_require__) {
 
-	var config_1 = __webpack_require__(4);
-	var wpmp = __webpack_require__(18);
-	var hpm = __webpack_require__(19);
-	var router = __webpack_require__(20);
-	exports.hpmFactory = function (wpmp, defaultTargetWindow, sdkVersion, sdkType) {
-	    if (sdkVersion === void 0) { sdkVersion = config_1.default.version; }
-	    if (sdkType === void 0) { sdkType = config_1.default.type; }
-	    return new hpm.HttpPostMessage(wpmp, {
-	        'x-sdk-type': sdkType,
-	        'x-sdk-version': sdkVersion
-	    }, defaultTargetWindow);
-	};
-	exports.wpmpFactory = function (name, logMessages, eventSourceOverrideWindow) {
-	    return new wpmp.WindowPostMessageProxy({
-	        processTrackingProperties: {
-	            addTrackingProperties: hpm.HttpPostMessage.addTrackingProperties,
-	            getTrackingProperties: hpm.HttpPostMessage.getTrackingProperties,
-	        },
-	        isErrorMessage: hpm.HttpPostMessage.isErrorMessage,
-	        suppressWarnings: true,
-	        name: name,
-	        logMessages: logMessages,
-	        eventSourceOverrideWindow: eventSourceOverrideWindow
-	    });
-	};
-	exports.routerFactory = function (wpmp) {
-	    return new router.Router(wpmp);
-	};
+	var config_1 = __webpack_require__(4);
+	var wpmp = __webpack_require__(18);
+	var hpm = __webpack_require__(19);
+	var router = __webpack_require__(20);
+	exports.hpmFactory = function (wpmp, defaultTargetWindow, sdkVersion, sdkType) {
+	    if (sdkVersion === void 0) { sdkVersion = config_1.default.version; }
+	    if (sdkType === void 0) { sdkType = config_1.default.type; }
+	    return new hpm.HttpPostMessage(wpmp, {
+	        'x-sdk-type': sdkType,
+	        'x-sdk-version': sdkVersion
+	    }, defaultTargetWindow);
+	};
+	exports.wpmpFactory = function (name, logMessages, eventSourceOverrideWindow) {
+	    return new wpmp.WindowPostMessageProxy({
+	        processTrackingProperties: {
+	            addTrackingProperties: hpm.HttpPostMessage.addTrackingProperties,
+	            getTrackingProperties: hpm.HttpPostMessage.getTrackingProperties,
+	        },
+	        isErrorMessage: hpm.HttpPostMessage.isErrorMessage,
+	        suppressWarnings: true,
+	        name: name,
+	        logMessages: logMessages,
+	        eventSourceOverrideWindow: eventSourceOverrideWindow
+	    });
+	};
+	exports.routerFactory = function (wpmp) {
+	    return new router.Router(wpmp);
+	};
 
 
 /***/ }),
@@ -6242,241 +6076,241 @@
 	/* 0 */
 	/***/ (function(module, exports) {
 	
-		"use strict";
-		var WindowPostMessageProxy = (function () {
-		    function WindowPostMessageProxy(options) {
-		        var _this = this;
-		        if (options === void 0) { options = {
-		            processTrackingProperties: {
-		                addTrackingProperties: WindowPostMessageProxy.defaultAddTrackingProperties,
-		                getTrackingProperties: WindowPostMessageProxy.defaultGetTrackingProperties
-		            },
-		            isErrorMessage: WindowPostMessageProxy.defaultIsErrorMessage,
-		            receiveWindow: window,
-		            name: WindowPostMessageProxy.createRandomString()
-		        }; }
-		        this.pendingRequestPromises = {};
-		        // save options with defaults
-		        this.addTrackingProperties = (options.processTrackingProperties && options.processTrackingProperties.addTrackingProperties) || WindowPostMessageProxy.defaultAddTrackingProperties;
-		        this.getTrackingProperties = (options.processTrackingProperties && options.processTrackingProperties.getTrackingProperties) || WindowPostMessageProxy.defaultGetTrackingProperties;
-		        this.isErrorMessage = options.isErrorMessage || WindowPostMessageProxy.defaultIsErrorMessage;
-		        this.receiveWindow = options.receiveWindow || window;
-		        this.name = options.name || WindowPostMessageProxy.createRandomString();
-		        this.logMessages = options.logMessages || false;
-		        this.eventSourceOverrideWindow = options.eventSourceOverrideWindow;
-		        this.suppressWarnings = options.suppressWarnings || false;
-		        if (this.logMessages) {
-		            console.log("new WindowPostMessageProxy created with name: " + this.name + " receiving on window: " + this.receiveWindow.document.title);
-		        }
-		        // Initialize
-		        this.handlers = [];
-		        this.windowMessageHandler = function (event) { return _this.onMessageReceived(event); };
-		        this.start();
-		    }
-		    // Static
-		    WindowPostMessageProxy.defaultAddTrackingProperties = function (message, trackingProperties) {
-		        message[WindowPostMessageProxy.messagePropertyName] = trackingProperties;
-		        return message;
-		    };
-		    WindowPostMessageProxy.defaultGetTrackingProperties = function (message) {
-		        return message[WindowPostMessageProxy.messagePropertyName];
-		    };
-		    WindowPostMessageProxy.defaultIsErrorMessage = function (message) {
-		        return !!message.error;
-		    };
-		    /**
-		     * Utility to create a deferred object.
-		     */
-		    // TODO: Look to use RSVP library instead of doing this manually.
-		    // From what I searched RSVP would work better because it has .finally and .deferred; however, it doesn't have Typings information. 
-		    WindowPostMessageProxy.createDeferred = function () {
-		        var deferred = {
-		            resolve: null,
-		            reject: null,
-		            promise: null
-		        };
-		        var promise = new Promise(function (resolve, reject) {
-		            deferred.resolve = resolve;
-		            deferred.reject = reject;
-		        });
-		        deferred.promise = promise;
-		        return deferred;
-		    };
-		    /**
-		     * Utility to generate random sequence of characters used as tracking id for promises.
-		     */
-		    WindowPostMessageProxy.createRandomString = function () {
-		        // window.msCrypto for IE
-		        var cryptoObj = window.crypto || window.msCrypto;
-		        var randomValueArray = new Uint32Array(1);
-		        cryptoObj.getRandomValues(randomValueArray);
-		        return randomValueArray[0].toString(36).substring(1);
-		    };
-		    /**
-		     * Adds handler.
-		     * If the first handler whose test method returns true will handle the message and provide a response.
-		     */
-		    WindowPostMessageProxy.prototype.addHandler = function (handler) {
-		        this.handlers.push(handler);
-		    };
-		    /**
-		     * Removes handler.
-		     * The reference must match the original object that was provided when adding the handler.
-		     */
-		    WindowPostMessageProxy.prototype.removeHandler = function (handler) {
-		        var handlerIndex = this.handlers.indexOf(handler);
-		        if (handlerIndex === -1) {
-		            throw new Error("You attempted to remove a handler but no matching handler was found.");
-		        }
-		        this.handlers.splice(handlerIndex, 1);
-		    };
-		    /**
-		     * Start listening to message events.
-		     */
-		    WindowPostMessageProxy.prototype.start = function () {
-		        this.receiveWindow.addEventListener('message', this.windowMessageHandler);
-		    };
-		    /**
-		     * Stops listening to message events.
-		     */
-		    WindowPostMessageProxy.prototype.stop = function () {
-		        this.receiveWindow.removeEventListener('message', this.windowMessageHandler);
-		    };
-		    /**
-		     * Post message to target window with tracking properties added and save deferred object referenced by tracking id.
-		     */
-		    WindowPostMessageProxy.prototype.postMessage = function (targetWindow, message) {
-		        // Add tracking properties to indicate message came from this proxy
-		        var trackingProperties = { id: WindowPostMessageProxy.createRandomString() };
-		        this.addTrackingProperties(message, trackingProperties);
-		        if (this.logMessages) {
-		            console.log(this.name + " Posting message:");
-		            console.log(JSON.stringify(message, null, '  '));
-		        }
-		        targetWindow.postMessage(message, "*");
-		        var deferred = WindowPostMessageProxy.createDeferred();
-		        this.pendingRequestPromises[trackingProperties.id] = deferred;
-		        return deferred.promise;
-		    };
-		    /**
-		     * Send response message to target window.
-		     * Response messages re-use tracking properties from a previous request message.
-		     */
-		    WindowPostMessageProxy.prototype.sendResponse = function (targetWindow, message, trackingProperties) {
-		        this.addTrackingProperties(message, trackingProperties);
-		        if (this.logMessages) {
-		            console.log(this.name + " Sending response:");
-		            console.log(JSON.stringify(message, null, '  '));
-		        }
-		        targetWindow.postMessage(message, "*");
-		    };
-		    /**
-		     * Message handler.
-		     */
-		    WindowPostMessageProxy.prototype.onMessageReceived = function (event) {
-		        var _this = this;
-		        if (this.logMessages) {
-		            console.log(this.name + " Received message:");
-		            console.log("type: " + event.type);
-		            console.log(JSON.stringify(event.data, null, '  '));
-		        }
-		        var sendingWindow = this.eventSourceOverrideWindow || event.source;
-		        var message = event.data;
-		        if (typeof message !== "object") {
-		            if (!this.suppressWarnings) {
-		                console.warn("Proxy(" + this.name + "): Received message that was not an object. Discarding message");
-		            }
-		            return;
-		        }
-		        var trackingProperties;
-		        try {
-		            trackingProperties = this.getTrackingProperties(message);
-		        }
-		        catch (e) {
-		            if (!this.suppressWarnings) {
-		                console.warn("Proxy(" + this.name + "): Error occurred when attempting to get tracking properties from incoming message:", JSON.stringify(message, null, '  '), "Error: ", e);
-		            }
-		        }
-		        var deferred;
-		        if (trackingProperties) {
-		            deferred = this.pendingRequestPromises[trackingProperties.id];
-		        }
-		        // If message does not have a known ID, treat it as a request
-		        // Otherwise, treat message as response
-		        if (!deferred) {
-		            var handled = this.handlers.some(function (handler) {
-		                var canMessageBeHandled = false;
-		                try {
-		                    canMessageBeHandled = handler.test(message);
-		                }
-		                catch (e) {
-		                    if (!_this.suppressWarnings) {
-		                        console.warn("Proxy(" + _this.name + "): Error occurred when handler was testing incoming message:", JSON.stringify(message, null, '  '), "Error: ", e);
-		                    }
-		                }
-		                if (canMessageBeHandled) {
-		                    var responseMessagePromise = void 0;
-		                    try {
-		                        responseMessagePromise = Promise.resolve(handler.handle(message));
-		                    }
-		                    catch (e) {
-		                        if (!_this.suppressWarnings) {
-		                            console.warn("Proxy(" + _this.name + "): Error occurred when handler was processing incoming message:", JSON.stringify(message, null, '  '), "Error: ", e);
-		                        }
-		                        responseMessagePromise = Promise.resolve();
-		                    }
-		                    responseMessagePromise
-		                        .then(function (responseMessage) {
-		                        if (!responseMessage) {
-		                            var warningMessage = "Handler for message: " + JSON.stringify(message, null, '  ') + " did not return a response message. The default response message will be returned instead.";
-		                            if (!_this.suppressWarnings) {
-		                                console.warn("Proxy(" + _this.name + "): " + warningMessage);
-		                            }
-		                            responseMessage = {
-		                                warning: warningMessage
-		                            };
-		                        }
-		                        _this.sendResponse(sendingWindow, responseMessage, trackingProperties);
-		                    });
-		                    return true;
-		                }
-		            });
-		            /**
-		             * TODO: Consider returning an error message if nothing handled the message.
-		             * In the case of the Report receiving messages all of them should be handled,
-		             * however, in the case of the SDK receiving messages it's likely it won't register handlers
-		             * for all events. Perhaps make this an option at construction time.
-		             */
-		            if (!handled && !this.suppressWarnings) {
-		                console.warn("Proxy(" + this.name + ") did not handle message. Handlers: " + this.handlers.length + "  Message: " + JSON.stringify(message, null, '') + ".");
-		            }
-		        }
-		        else {
-		            /**
-		             * If error message reject promise,
-		             * Otherwise, resolve promise
-		             */
-		            var isErrorMessage = true;
-		            try {
-		                isErrorMessage = this.isErrorMessage(message);
-		            }
-		            catch (e) {
-		                console.warn("Proxy(" + this.name + ") Error occurred when trying to determine if message is consider an error response. Message: ", JSON.stringify(message, null, ''), 'Error: ', e);
-		            }
-		            if (isErrorMessage) {
-		                deferred.reject(message);
-		            }
-		            else {
-		                deferred.resolve(message);
-		            }
-		            // TODO: Move to .finally clause up where promise is created for better maitenance like original proxy code.
-		            delete this.pendingRequestPromises[trackingProperties.id];
-		        }
-		    };
-		    WindowPostMessageProxy.messagePropertyName = "windowPostMessageProxy";
-		    return WindowPostMessageProxy;
-		}());
-		exports.WindowPostMessageProxy = WindowPostMessageProxy;
+		"use strict";
+		var WindowPostMessageProxy = (function () {
+		    function WindowPostMessageProxy(options) {
+		        var _this = this;
+		        if (options === void 0) { options = {
+		            processTrackingProperties: {
+		                addTrackingProperties: WindowPostMessageProxy.defaultAddTrackingProperties,
+		                getTrackingProperties: WindowPostMessageProxy.defaultGetTrackingProperties
+		            },
+		            isErrorMessage: WindowPostMessageProxy.defaultIsErrorMessage,
+		            receiveWindow: window,
+		            name: WindowPostMessageProxy.createRandomString()
+		        }; }
+		        this.pendingRequestPromises = {};
+		        // save options with defaults
+		        this.addTrackingProperties = (options.processTrackingProperties && options.processTrackingProperties.addTrackingProperties) || WindowPostMessageProxy.defaultAddTrackingProperties;
+		        this.getTrackingProperties = (options.processTrackingProperties && options.processTrackingProperties.getTrackingProperties) || WindowPostMessageProxy.defaultGetTrackingProperties;
+		        this.isErrorMessage = options.isErrorMessage || WindowPostMessageProxy.defaultIsErrorMessage;
+		        this.receiveWindow = options.receiveWindow || window;
+		        this.name = options.name || WindowPostMessageProxy.createRandomString();
+		        this.logMessages = options.logMessages || false;
+		        this.eventSourceOverrideWindow = options.eventSourceOverrideWindow;
+		        this.suppressWarnings = options.suppressWarnings || false;
+		        if (this.logMessages) {
+		            console.log("new WindowPostMessageProxy created with name: " + this.name + " receiving on window: " + this.receiveWindow.document.title);
+		        }
+		        // Initialize
+		        this.handlers = [];
+		        this.windowMessageHandler = function (event) { return _this.onMessageReceived(event); };
+		        this.start();
+		    }
+		    // Static
+		    WindowPostMessageProxy.defaultAddTrackingProperties = function (message, trackingProperties) {
+		        message[WindowPostMessageProxy.messagePropertyName] = trackingProperties;
+		        return message;
+		    };
+		    WindowPostMessageProxy.defaultGetTrackingProperties = function (message) {
+		        return message[WindowPostMessageProxy.messagePropertyName];
+		    };
+		    WindowPostMessageProxy.defaultIsErrorMessage = function (message) {
+		        return !!message.error;
+		    };
+		    /**
+		     * Utility to create a deferred object.
+		     */
+		    // TODO: Look to use RSVP library instead of doing this manually.
+		    // From what I searched RSVP would work better because it has .finally and .deferred; however, it doesn't have Typings information. 
+		    WindowPostMessageProxy.createDeferred = function () {
+		        var deferred = {
+		            resolve: null,
+		            reject: null,
+		            promise: null
+		        };
+		        var promise = new Promise(function (resolve, reject) {
+		            deferred.resolve = resolve;
+		            deferred.reject = reject;
+		        });
+		        deferred.promise = promise;
+		        return deferred;
+		    };
+		    /**
+		     * Utility to generate random sequence of characters used as tracking id for promises.
+		     */
+		    WindowPostMessageProxy.createRandomString = function () {
+		        // window.msCrypto for IE
+		        var cryptoObj = window.crypto || window.msCrypto;
+		        var randomValueArray = new Uint32Array(1);
+		        cryptoObj.getRandomValues(randomValueArray);
+		        return randomValueArray[0].toString(36).substring(1);
+		    };
+		    /**
+		     * Adds handler.
+		     * If the first handler whose test method returns true will handle the message and provide a response.
+		     */
+		    WindowPostMessageProxy.prototype.addHandler = function (handler) {
+		        this.handlers.push(handler);
+		    };
+		    /**
+		     * Removes handler.
+		     * The reference must match the original object that was provided when adding the handler.
+		     */
+		    WindowPostMessageProxy.prototype.removeHandler = function (handler) {
+		        var handlerIndex = this.handlers.indexOf(handler);
+		        if (handlerIndex === -1) {
+		            throw new Error("You attempted to remove a handler but no matching handler was found.");
+		        }
+		        this.handlers.splice(handlerIndex, 1);
+		    };
+		    /**
+		     * Start listening to message events.
+		     */
+		    WindowPostMessageProxy.prototype.start = function () {
+		        this.receiveWindow.addEventListener('message', this.windowMessageHandler);
+		    };
+		    /**
+		     * Stops listening to message events.
+		     */
+		    WindowPostMessageProxy.prototype.stop = function () {
+		        this.receiveWindow.removeEventListener('message', this.windowMessageHandler);
+		    };
+		    /**
+		     * Post message to target window with tracking properties added and save deferred object referenced by tracking id.
+		     */
+		    WindowPostMessageProxy.prototype.postMessage = function (targetWindow, message) {
+		        // Add tracking properties to indicate message came from this proxy
+		        var trackingProperties = { id: WindowPostMessageProxy.createRandomString() };
+		        this.addTrackingProperties(message, trackingProperties);
+		        if (this.logMessages) {
+		            console.log(this.name + " Posting message:");
+		            console.log(JSON.stringify(message, null, '  '));
+		        }
+		        targetWindow.postMessage(message, "*");
+		        var deferred = WindowPostMessageProxy.createDeferred();
+		        this.pendingRequestPromises[trackingProperties.id] = deferred;
+		        return deferred.promise;
+		    };
+		    /**
+		     * Send response message to target window.
+		     * Response messages re-use tracking properties from a previous request message.
+		     */
+		    WindowPostMessageProxy.prototype.sendResponse = function (targetWindow, message, trackingProperties) {
+		        this.addTrackingProperties(message, trackingProperties);
+		        if (this.logMessages) {
+		            console.log(this.name + " Sending response:");
+		            console.log(JSON.stringify(message, null, '  '));
+		        }
+		        targetWindow.postMessage(message, "*");
+		    };
+		    /**
+		     * Message handler.
+		     */
+		    WindowPostMessageProxy.prototype.onMessageReceived = function (event) {
+		        var _this = this;
+		        if (this.logMessages) {
+		            console.log(this.name + " Received message:");
+		            console.log("type: " + event.type);
+		            console.log(JSON.stringify(event.data, null, '  '));
+		        }
+		        var sendingWindow = this.eventSourceOverrideWindow || event.source;
+		        var message = event.data;
+		        if (typeof message !== "object") {
+		            if (!this.suppressWarnings) {
+		                console.warn("Proxy(" + this.name + "): Received message that was not an object. Discarding message");
+		            }
+		            return;
+		        }
+		        var trackingProperties;
+		        try {
+		            trackingProperties = this.getTrackingProperties(message);
+		        }
+		        catch (e) {
+		            if (!this.suppressWarnings) {
+		                console.warn("Proxy(" + this.name + "): Error occurred when attempting to get tracking properties from incoming message:", JSON.stringify(message, null, '  '), "Error: ", e);
+		            }
+		        }
+		        var deferred;
+		        if (trackingProperties) {
+		            deferred = this.pendingRequestPromises[trackingProperties.id];
+		        }
+		        // If message does not have a known ID, treat it as a request
+		        // Otherwise, treat message as response
+		        if (!deferred) {
+		            var handled = this.handlers.some(function (handler) {
+		                var canMessageBeHandled = false;
+		                try {
+		                    canMessageBeHandled = handler.test(message);
+		                }
+		                catch (e) {
+		                    if (!_this.suppressWarnings) {
+		                        console.warn("Proxy(" + _this.name + "): Error occurred when handler was testing incoming message:", JSON.stringify(message, null, '  '), "Error: ", e);
+		                    }
+		                }
+		                if (canMessageBeHandled) {
+		                    var responseMessagePromise = void 0;
+		                    try {
+		                        responseMessagePromise = Promise.resolve(handler.handle(message));
+		                    }
+		                    catch (e) {
+		                        if (!_this.suppressWarnings) {
+		                            console.warn("Proxy(" + _this.name + "): Error occurred when handler was processing incoming message:", JSON.stringify(message, null, '  '), "Error: ", e);
+		                        }
+		                        responseMessagePromise = Promise.resolve();
+		                    }
+		                    responseMessagePromise
+		                        .then(function (responseMessage) {
+		                        if (!responseMessage) {
+		                            var warningMessage = "Handler for message: " + JSON.stringify(message, null, '  ') + " did not return a response message. The default response message will be returned instead.";
+		                            if (!_this.suppressWarnings) {
+		                                console.warn("Proxy(" + _this.name + "): " + warningMessage);
+		                            }
+		                            responseMessage = {
+		                                warning: warningMessage
+		                            };
+		                        }
+		                        _this.sendResponse(sendingWindow, responseMessage, trackingProperties);
+		                    });
+		                    return true;
+		                }
+		            });
+		            /**
+		             * TODO: Consider returning an error message if nothing handled the message.
+		             * In the case of the Report receiving messages all of them should be handled,
+		             * however, in the case of the SDK receiving messages it's likely it won't register handlers
+		             * for all events. Perhaps make this an option at construction time.
+		             */
+		            if (!handled && !this.suppressWarnings) {
+		                console.warn("Proxy(" + this.name + ") did not handle message. Handlers: " + this.handlers.length + "  Message: " + JSON.stringify(message, null, '') + ".");
+		            }
+		        }
+		        else {
+		            /**
+		             * If error message reject promise,
+		             * Otherwise, resolve promise
+		             */
+		            var isErrorMessage = true;
+		            try {
+		                isErrorMessage = this.isErrorMessage(message);
+		            }
+		            catch (e) {
+		                console.warn("Proxy(" + this.name + ") Error occurred when trying to determine if message is consider an error response. Message: ", JSON.stringify(message, null, ''), 'Error: ', e);
+		            }
+		            if (isErrorMessage) {
+		                deferred.reject(message);
+		            }
+		            else {
+		                deferred.resolve(message);
+		            }
+		            // TODO: Move to .finally clause up where promise is created for better maitenance like original proxy code.
+		            delete this.pendingRequestPromises[trackingProperties.id];
+		        }
+		    };
+		    WindowPostMessageProxy.messagePropertyName = "windowPostMessageProxy";
+		    return WindowPostMessageProxy;
+		}());
+		exports.WindowPostMessageProxy = WindowPostMessageProxy;
 	
 	
 	/***/ })
@@ -7467,23 +7301,23 @@
 	/* 2 */
 	/***/ function(module, exports) {
 	
-		module.exports = function(module) {
-			if(!module.webpackPolyfill) {
-				module.deprecate = function() {};
-				module.paths = [];
-				// module.parent = undefined by default
-				module.children = [];
-				module.webpackPolyfill = 1;
-			}
-			return module;
-		}
+		module.exports = function(module) {
+			if(!module.webpackPolyfill) {
+				module.deprecate = function() {};
+				module.paths = [];
+				// module.parent = undefined by default
+				module.children = [];
+				module.webpackPolyfill = 1;
+			}
+			return module;
+		}
 	
 	
 	/***/ },
 	/* 3 */
 	/***/ function(module, exports) {
 	
-		module.exports = function() { throw new Error("define cannot be used indirect"); };
+		module.exports = function() { throw new Error("define cannot be used indirect"); };
 	
 	
 	/***/ }
